# -*- test-case-name: flocker.node.agents.test.test_blockdevice -*-
# Copyright Hybrid Logic Ltd.  See LICENSE file for details.

"""
This module implements the parts of a block-device based dataset
convergence agent that can be re-used against many different kinds of block
devices.
"""

from uuid import uuid4
from subprocess import check_output

from eliot import ActionType, Field, Logger

from zope.interface import implementer, Interface

from pyrsistent import PRecord, field

from twisted.internet.defer import succeed
from twisted.python.filepath import FilePath

from .. import IDeployer, IStateChange, InParallel
from ...control import Node, NodeState, Manifestation, Dataset


class VolumeException(Exception):
    """
    A base class for exceptions raised by  ``IBlockDeviceAPI`` operations.

    :param unicode blockdevice_id: The unique identifier of the block device.
    """
    def __init__(self, blockdevice_id):
        if not isinstance(blockdevice_id, unicode):
            raise TypeError(
                'Unexpected blockdevice_id type. '
                'Expected unicode. '
                'Got {!r}.'.format(blockdevice_id)
            )
        Exception.__init__(self, blockdevice_id)
        self.blockdevice_id = blockdevice_id


class UnknownVolume(VolumeException):
    """
    The block device could not be found.
    """


class AlreadyAttachedVolume(VolumeException):
    """
    A failed attempt to attach a block device that is already attached.
    """


class UnattachedVolume(VolumeException):
    """
    An attempt was made to operate on an unattached volume but the operation
    requires the volume to be attached.
    """


DATASET = Field(
    u"dataset",
    lambda dataset: dataset.dataset_id,
    u"The unique identifier of a dataset."
)

MOUNTPOINT = Field(
    u"mountpoint",
    lambda path: path.path,
    u"The absolute path to the location on the node where the dataset will be "
    u"mounted.",
)

DEVICE = Field(
    u"block_device",
    lambda path: path.path,
    u"The absolute path to the block device file on the node where the "
    u"dataset is attached.",
)

CREATE_BLOCK_DEVICE_DATASET = ActionType(
    u"agent:blockdevice:create",
    [DATASET, MOUNTPOINT],
    [DEVICE],
    u"A block-device-backed dataset is being created.",
)


@implementer(IStateChange)
class CreateBlockDeviceDataset(PRecord):
    """
    An operation to create a new dataset on a newly created volume with a newly
    initialized filesystem.

    :ivar Dataset dataset: The dataset for which to create a block device.
    :ivar FilePath mountpoint: The path at which to mount the created device.
    :ivar Logger logger: An Eliot ``Logger``.
    """
    dataset = field()
    mountpoint = field(mandatory=True)

    logger = Logger()

    def run(self, deployer):
        """
        Create a block device, attach it to the host of the supplied
        ``deployer``, create an ``ext4`` filesystem on the device and mount it.

        Operations are performed synchronously.

        See ``IStateChange.run`` for general argument and return type
        documentation.

        :returns: An already fired ``Deferred`` with result ``None``.
        """
        with CREATE_BLOCK_DEVICE_DATASET(
                self.logger,
                dataset=self.dataset, mountpoint=self.mountpoint
        ) as action:
            api = deployer.block_device_api
            volume = api.create_volume(
                self.dataset.maximum_size
            )
            volume = api.attach_volume(
                volume.blockdevice_id, deployer.hostname.encode('ascii')
            )
            device = api.get_device_path(volume.blockdevice_id)
            self.mountpoint.makedirs()
            check_output(["mkfs", "-t", "ext4", device.path])
            check_output(["mount", device.path, self.mountpoint.path])
            action.add_success_fields(block_device=device)
        return succeed(None)


# TODO: Introduce a non-blocking version of this interface and an automatic
# thread-based wrapper for adapting this to the other.  Use that interface
# anywhere being non-blocking is important (which is probably lots of places).
# See https://clusterhq.atlassian.net/browse/FLOC-1549
class IBlockDeviceAPI(Interface):
    """
    Common operations provided by all block device backends.

    Note: This is an early sketch of the interface and it'll be refined as we
    real blockdevice providers are implemented.
    """
    def create_volume(size):
        """
        Create a new block device.

        XXX: Probably needs to be some checking of valid sizes for different
        backends. Perhaps the allowed sizes should be defined as constants?

        :param int size: The size of the new block device in bytes.
        :returns: A ``BlockDeviceVolume``.
        """

    def attach_volume(blockdevice_id, host):
        """
        Attach ``blockdevice_id`` to ``host``.

        :param unicode blockdevice_id: The unique identifier for the block
            device being attached.
        :param unicode host: The IP address of a host to attach the volume to.
        :raises UnknownVolume: If the supplied ``blockdevice_id`` does not
            exist.
        :raises AlreadyAttachedVolume: If the supplied ``blockdevice_id`` is
            already attached.
        :returns: A ``BlockDeviceVolume`` with a ``host`` attribute set to
            ``host``.
        """

    def list_volumes():
        """
        List all the block devices available via the back end API.

        :returns: A ``list`` of ``BlockDeviceVolume``s.
        """

    def get_device_path(blockdevice_id):
        """
        Return the device path that has been allocated to the block device on
        the host to which it is currently attached.

        :param unicode blockdevice_id: The unique identifier for the block
            device.
        :raises UnknownVolume: If the supplied ``blockdevice_id`` does not
            exist.
        :raises UnattachedVolume: If the supplied ``blockdevice_id`` is
            not attached to a host.
        :returns: A ``FilePath`` for the device.
        """


class BlockDeviceVolume(PRecord):
    """
    A block device that may be attached to a host.

    :ivar unicode blockdevice_id: The unique identifier of the block device.
    :ivar int size: The size, in bytes, of the block device.
    :ivar unicode host: The IP address of the host to which the block device is
        attached or ``None`` if it is currently unattached.
    """
    blockdevice_id = field(type=unicode, mandatory=True)
    size = field(type=int, mandatory=True)
    host = field(type=(unicode, type(None)), initial=None)


def _losetup_list_parse(output):
    """
    Parse the output of ``losetup --all`` which varies depending on the
    privileges of the user.

    :param unicode output: The output of ``losetup --all``.
    :returns: A ``list`` of
        2-tuple(FilePath(device_file), FilePath(backing_file))
    """
    devices = []
    for line in output.splitlines():
        parts = line.split(u":", 2)
        if len(parts) != 3:
            continue
        device_file, attributes, backing_file = parts
        device_file = FilePath(device_file.strip().encode("utf-8"))

        # Trim everything from the first left bracket, skipping over the
        # possible inode number which appears only when run as root.
        left_bracket_offset = backing_file.find(b"(")
        backing_file = backing_file[left_bracket_offset + 1:]

        # Trim everything from the right most right bracket
        right_bracket_offset = backing_file.rfind(b")")
        backing_file = backing_file[:right_bracket_offset]

        # Trim a possible embedded deleted flag
        expected_suffix_list = [b"(deleted)"]
        for suffix in expected_suffix_list:
            offset = backing_file.rfind(suffix)
            if offset > -1:
                backing_file = backing_file[:offset]

        # Remove the space that may have been between the path and the deleted
        # flag.
        backing_file = backing_file.rstrip()
        backing_file = FilePath(backing_file.encode("utf-8"))
        devices.append((device_file, backing_file))
    return devices


def _losetup_list():
    """
    List all the loopback devices on the system.

    :returns: A ``list`` of
        2-tuple(FilePath(device_file), FilePath(backing_file))
    """
    output = check_output(
        ["losetup", "--all"]
    ).decode('utf8')
    return _losetup_list_parse(output)


def _device_for_path(expected_backing_file):
    """
    :param FilePath backing_file: A path which may be associated with a
        loopback device.
    :returns: A ``FilePath`` to the loopback device if one is found, or
        ``None`` if no device exists.
    """
    for device_file, backing_file in _losetup_list():
        if expected_backing_file == backing_file:
            return device_file


@implementer(IBlockDeviceAPI)
class LoopbackBlockDeviceAPI(object):
    """
    A simulated ``IBlockDeviceAPI`` which creates loopback devices backed by
    files located beneath the supplied ``root_path``.
    """
    _attached_directory_name = 'attached'
    _unattached_directory_name = 'unattached'

    def __init__(self, root_path):
        """
        :param FilePath root_path: The path beneath which all loopback backing
            files and their organising directories will be created.
        """
        self._root_path = root_path

    @classmethod
    def from_path(cls, root_path):
        """
        :param bytes root_path: The path to a directory in which loop back
            backing files will be created. The directory is created if it does
            not already exist.
        :returns: A ``LoopbackBlockDeviceAPI`` with the supplied ``root_path``.
        """
        api = cls(root_path=FilePath(root_path))
        api._initialise_directories()
        return api

    def _initialise_directories(self):
        """
        Create the root and sub-directories in which loopback files will be
        created.
        """
        self._unattached_directory = self._root_path.child(
            self._unattached_directory_name)

        try:
            self._unattached_directory.makedirs()
        except OSError:
            pass

        self._attached_directory = self._root_path.child(
            self._attached_directory_name)

        try:
            self._attached_directory.makedirs()
        except OSError:
            pass

    def create_volume(self, size):
        """
        Create a "sparse" file of some size and put it in the ``unattached``
        directory.

        See ``IBlockDeviceAPI.create_volume`` for parameter and return type
        documentation.
        """
        volume = BlockDeviceVolume(
            blockdevice_id=unicode(uuid4()),
            size=size,
        )
        with self._unattached_directory.child(
            volume.blockdevice_id.encode('ascii')
        ).open('wb') as f:
            f.truncate(size)
        return volume

    def _get(self, blockdevice_id):
        for volume in self.list_volumes():
            if volume.blockdevice_id == blockdevice_id:
                return volume
        raise UnknownVolume(blockdevice_id)

    def attach_volume(self, blockdevice_id, host):
        """
        Move an existing ``unattached`` file into a per-host directory and
        create a loopback device backed by that file.

        Note: Although `mkfs` can format files directly and `mount` can mount
        files directly (with the `-o loop` option), we want to simulate a real
        block device which will be allocated a real block device file on the
        host to which it is attached. This allows the consumer of this API to
        perform formatting and mount operations exactly the same as for a real
        block device.

        See ``IBlockDeviceAPI.attach_volume`` for parameter and return type
        documentation.
        """
        volume = self._get(blockdevice_id)
        if volume.host is None:
            old_path = self._unattached_directory.child(blockdevice_id)
            host_directory = self._attached_directory.child(
                host.encode("utf-8")
            )
            try:
                host_directory.makedirs()
            except OSError:
                pass

            new_path = host_directory.child(blockdevice_id)
            old_path.moveTo(new_path)
<<<<<<< HEAD

=======
            # The --find option allocates the next available /dev/loopX device
            # name to the device.
>>>>>>> 97edb421
            check_output(["losetup", "--find", new_path.path])

            attached_volume = volume.set(host=host)
            return attached_volume

        raise AlreadyAttachedVolume(blockdevice_id)

    def list_volumes(self):
        """
        Return ``BlockDeviceVolume`` instances for all the files in the
        ``unattached`` directory and all per-host directories.

        See ``IBlockDeviceAPI.list_volumes`` for parameter and return type
        documentation.
        """
        volumes = []
        for child in self._root_path.child('unattached').children():
            volume = BlockDeviceVolume(
                blockdevice_id=child.basename().decode('ascii'),
                size=child.getsize(),
            )
            volumes.append(volume)

        for host_directory in self._root_path.child('attached').children():
            host_name = host_directory.basename().decode('ascii')
            for child in host_directory.children():

                volume = BlockDeviceVolume(
                    blockdevice_id=child.basename().decode('ascii'),
                    size=child.getsize(),
                    host=host_name,
                )
                volumes.append(volume)

        return volumes

    def get_device_path(self, blockdevice_id):
        volume = self._get(blockdevice_id)
        if volume.host is None:
            raise UnattachedVolume(blockdevice_id)

        volume_path = self._attached_directory.descendant(
            [volume.host, volume.blockdevice_id]
        )
        # May be None if the file hasn't been used for a loop device.
<<<<<<< HEAD
        return device_for_path(volume_path)


def _manifestation_from_volume(volume):
    """
    :param BlockDeviceVolume volume: The block device which has the
        manifestation of a dataset.
    :returns: A primary ``Manifestation`` of a ``Dataset`` with the same id as
        the supplied ``BlockDeviceVolume``.
    """
    dataset = Dataset(dataset_id=volume.blockdevice_id)
    return Manifestation(dataset=dataset, primary=True)


@implementer(IDeployer)
@attributes(["hostname", "block_device_api"])
class BlockDeviceDeployer(object):
    """
    An ``IDeployer`` that operates on ``IBlockDeviceAPI`` providers.

    :param bytes hostname: The IP address of the node that has this deployer.
    :param IBlockDeviceAPI block_device_api: The block device API that will be
        called upon to perform block device operations.
    :ivar FilePath _mountroot: The directory where block devices will be
        mounted.
    """
    _mountroot = FilePath(b"/flocker")

    def discover_local_state(self):
        volumes = self.block_device_api.list_volumes()

        manifestations = [_manifestation_from_volume(v)
                          for v in volumes
                          if v.host == self.hostname]

        paths = {}
        for manifestation in manifestations:
            dataset_id = manifestation.dataset.dataset_id
            mountpath = self._mountpath_for_manifestation(manifestation)
            paths[dataset_id] = mountpath

        state = NodeState(
            hostname=self.hostname,
            running=(),
            not_running=(),
            manifestations=manifestations,
            paths=paths
        )
        return succeed(state)

    def _mountpath_for_manifestation(self, manifestation):
        """
        Calculate a ``Manifestation`` mount point.

        :param Manifestation manifestation: The manifestation of a dataset that
            will be mounted.
        :returns: A ``FilePath`` of the mount point.
        """
        return self._mountroot.child(
            manifestation.dataset.dataset_id.encode("ascii")
        )

    def calculate_necessary_state_changes(self, local_state,
                                          desired_configuration,
                                          current_cluster_state):
        potential_configs = list(
            node for node in desired_configuration.nodes
            if node.hostname == self.hostname
        )
        if len(potential_configs) == 0:
            this_node_config = Node(hostname=None)
        else:
            [this_node_config] = potential_configs
        configured = set(this_node_config.manifestations.values())
        to_create = configured.difference(local_state.manifestations)

        # TODO check for non-None size on dataset; cannot create block devices
        # of unspecified size.
        creates = list(
            CreateBlockDeviceDataset(
                dataset=manifestation.dataset,
                mountpoint=self._mountpath_for_manifestation(manifestation)
            )
            for manifestation
            in to_create
        )
        return InParallel(changes=creates)
=======
        return _device_for_path(volume_path)
>>>>>>> 97edb421
<|MERGE_RESOLUTION|>--- conflicted
+++ resolved
@@ -373,12 +373,9 @@
 
             new_path = host_directory.child(blockdevice_id)
             old_path.moveTo(new_path)
-<<<<<<< HEAD
-
-=======
+
             # The --find option allocates the next available /dev/loopX device
             # name to the device.
->>>>>>> 97edb421
             check_output(["losetup", "--find", new_path.path])
 
             attached_volume = volume.set(host=host)
@@ -424,8 +421,7 @@
             [volume.host, volume.blockdevice_id]
         )
         # May be None if the file hasn't been used for a loop device.
-<<<<<<< HEAD
-        return device_for_path(volume_path)
+        return _device_for_path(volume_path)
 
 
 def _manifestation_from_volume(volume):
@@ -511,7 +507,4 @@
             for manifestation
             in to_create
         )
-        return InParallel(changes=creates)
-=======
-        return _device_for_path(volume_path)
->>>>>>> 97edb421
+        return InParallel(changes=creates)