# Copyright Hybrid Logic Ltd.  See LICENSE file for details.

"""
Tests for ``flocker.node.agents.blockdevice``.
"""

import os
from uuid import uuid4
from subprocess import check_output


from zope.interface.verify import verifyObject

from ..blockdevice import (
    BlockDeviceDeployer, LoopbackBlockDeviceAPI, IBlockDeviceAPI,
    BlockDeviceVolume, UnknownVolume, AlreadyAttachedVolume,
<<<<<<< HEAD
    CreateBlockDeviceDataset, UnattachedVolume
=======
    _losetup_list_parse, _losetup_list, UnattachedVolume
>>>>>>> 97edb421
)

from twisted.python.filepath import FilePath
from twisted.trial.unittest import SynchronousTestCase, SkipTest

<<<<<<< HEAD
from ... import InParallel, IDeployer, IStateChange
from ....control import Dataset, Manifestation, Node, NodeState, Deployment

from twisted.python.filepath import FilePath
from twisted.trial.unittest import SynchronousTestCase


def sorted_by_blockdevice_id(blockdevices):
    """
    :param list blockdevices: The ``BlockDeviceVolume`` instances to sort.
    :returns: A ``list`` of ``BlockDeviceVolume``s sorted by their
        ``blockdevice_id``.
    """
    return sorted(blockdevices, key=attrgetter('blockdevice_id'))
=======
GIBIBYTE = 2**30
REALISTIC_BLOCKDEVICE_SIZE = 4 * GIBIBYTE
>>>>>>> 97edb421


class BlockDeviceDeployerTests(SynchronousTestCase):
    """
    Tests for ``BlockDeviceDeployer``.
    """
    def test_interface(self):
        """
        ``BlockDeviceDeployer`` instances provide ``IDeployer``.
        """
        api = LoopbackBlockDeviceAPI.from_path(self.mktemp())
        self.assertTrue(
            verifyObject(
                IDeployer,
                BlockDeviceDeployer(
                    hostname=b'192.0.2.123',
                    block_device_api=api
                )
            )
        )


class BlockDeviceDeployerDiscoverLocalStateTests(SynchronousTestCase):
    """
    Tests for ``BlockDeviceDeployer.discover_local_state``.
    """
    def setUp(self):
        self.expected_hostname = b'192.0.2.123'
        self.api = LoopbackBlockDeviceAPI.from_path(self.mktemp())
        self.deployer = BlockDeviceDeployer(
            hostname=self.expected_hostname,
            block_device_api=self.api
        )

    def assertDiscoveredState(self, deployer, expected_manifestations):
        """
        Assert that the manifestations on the state object returned by
        ``deployer.discover_local_state`` equals the given list of
        manifestations.

        :param IDeployer deployer: The object to use to discover the state.
        :param list expected_manifestations: The ``Manifestation``\ s expected
            to be discovered.

        :raise: A test failure exception if the manifestations are not what is
            expected.
        """
        discovering = deployer.discover_local_state()
        state = self.successResultOf(discovering)
        expected_paths = {}
        for manifestation in expected_manifestations:
            dataset_id = manifestation.dataset.dataset_id
            mountpath = deployer._mountpath_for_manifestation(manifestation)
            expected_paths[dataset_id] = mountpath
        self.assertEqual(
            NodeState(
                hostname=deployer.hostname,
                running=(),
                not_running=(),
                manifestations=expected_manifestations,
                paths=expected_paths,
            ),
            state
        )

    def test_no_devices(self):
        """
        ``BlockDeviceDeployer.discover_local_state`` returns a ``NodeState``
        with empty ``manifestations`` if the ``api`` reports no locally
        attached volumes.
        """
        self.assertDiscoveredState(self.deployer, [])

    def test_one_device(self):
        """
        ``BlockDeviceDeployer.discover_local_state`` returns a ``NodeState``
        with one ``manifestations`` if the ``api`` reports one locally
        attached volumes.
        """
        new_volume = self.api.create_volume(size=1234)
        attached_volume = self.api.attach_volume(
            new_volume.blockdevice_id, self.expected_hostname
        )
        expected_dataset = Dataset(dataset_id=attached_volume.blockdevice_id)
        expected_manifestation = Manifestation(
            dataset=expected_dataset, primary=True
        )
        self.assertDiscoveredState(self.deployer, [expected_manifestation])

    def test_only_remote_device(self):
        """
        ``BlockDeviceDeployer.discover_local_state`` does not consider remotely
        attached volumes.
        """
        new_volume = self.api.create_volume(size=1234)
        self.api.attach_volume(new_volume.blockdevice_id, b'some.other.host')
        self.assertDiscoveredState(self.deployer, [])

    def test_only_unattached_devices(self):
        """
        ``BlockDeviceDeployer.discover_local_state`` does not consider
        unattached volumes.
        """
        self.api.create_volume(size=1234)
        self.assertDiscoveredState(self.deployer, [])


class BlockDeviceDeployerCalculateNecessaryStateChangesTests(
        SynchronousTestCase
):
    """
    Tests for ``BlockDeviceDeployer.calculate_necessary_state_changes``.
    """
    def test_no_devices_no_local_datasets(self):
        """
        If no devices exist and no datasets are part of the configuration for
        the deployer's node, no state changes are calculated.
        """
        dataset_id = unicode(uuid4())
        manifestation = Manifestation(
            dataset=Dataset(dataset_id=dataset_id), primary=True
        )
        node = b"192.0.2.1"
        other_node = b"192.0.2.2"
        configuration = Deployment(
            nodes=frozenset({
                Node(
                    hostname=other_node,
                    manifestations={dataset_id: manifestation},
                )
            })
        )
        state = Deployment(nodes=frozenset())
        api = LoopbackBlockDeviceAPI.from_path(self.mktemp())
        deployer = BlockDeviceDeployer(
            hostname=node,
            block_device_api=api,
        )
        changes = deployer.calculate_necessary_state_changes(
            local_state=NodeState(hostname=node),
            desired_configuration=configuration,
            current_cluster_state=state,
        )
        self.assertEqual(InParallel(changes=[]), changes)

    def test_no_devices_one_dataset(self):
        """
        If no devices exist but a dataset is part of the configuration for the
        deployer's node, a ``CreateBlockDeviceDataset`` change is calculated.
        """
        dataset_id = unicode(uuid4())
        dataset = Dataset(dataset_id=dataset_id)
        manifestation = Manifestation(
            dataset=dataset, primary=True
        )
        node = b"192.0.2.1"
        configuration = Deployment(
            nodes=frozenset({
                Node(
                    hostname=node,
                    manifestations={dataset_id: manifestation},
                )
            })
        )
        state = Deployment(nodes=frozenset())
        api = LoopbackBlockDeviceAPI.from_path(self.mktemp())
        deployer = BlockDeviceDeployer(
            hostname=node,
            block_device_api=api,
        )
        changes = deployer.calculate_necessary_state_changes(
            local_state=NodeState(hostname=node),
            desired_configuration=configuration,
            current_cluster_state=state,
        )
        mountpoint = deployer._mountroot.child(dataset_id.encode("ascii"))
        self.assertEqual(
            InParallel(
                changes=[
                    CreateBlockDeviceDataset(
                        dataset=dataset, mountpoint=mountpoint
                    )
                ]),
            changes
        )

    def test_local_state_overrides_cluster_state(self):
        """
        ``BlockDeviceDeployer.calculate_necessary_state_changes`` uses the
        given local state to override cluster state, since the latter may be
        stale.

        XXX: This may not be necessary since we don't currently use
        cluster_state in our state change calculation.
        """
        local_hostname = b"192.0.2.1"
        dataset_id = unicode(uuid4())
        dataset = Dataset(dataset_id=dataset_id)
        manifestation = Manifestation(
            dataset=dataset, primary=True
        )

        # Discovered local state reveals the configured manifestation is
        # already on this node.
        local_state = NodeState(
            hostname=local_hostname,
            manifestations=[manifestation],
            paths={dataset_id: FilePath('/foo/bar')}
        )

        # Configuration requires a manifestation on this node.
        desired_configuration = Deployment(
            nodes=frozenset({
                Node(
                    hostname=local_hostname,
                    manifestations={dataset_id: manifestation},
                )
            })
        )

        # Control service still reports that this node has no manifestations.
        current_cluster_state = Deployment(
            nodes=frozenset([Node(hostname=local_hostname)])
        )

        # API shouldn't be called upon
        api = object()
        deployer = BlockDeviceDeployer(
            hostname=local_hostname,
            block_device_api=api,
        )

        actual_changes = deployer.calculate_necessary_state_changes(
            local_state, desired_configuration, current_cluster_state
        )
        # If Deployer is buggy and not overriding cluster state
        # with local state this would result in a dataset creation action:
        expected_changes = InParallel(changes=[])

        self.assertEqual(expected_changes, actual_changes)
>>>>>>> origin/loopback-create-FLOC-1502^


class IBlockDeviceAPITestsMixin(object):
    """
    Tests to perform on ``IBlockDeviceAPI`` providers.
    """
    def test_interface(self):
        """
        ``api`` instances provide ``IBlockDeviceAPI``.
        """
        self.assertTrue(
            verifyObject(IBlockDeviceAPI, self.api)
        )

    def test_list_volume_empty(self):
        """
        ``list_volumes`` returns an empty ``list`` if no block devices have
        been created.
        """
        self.assertEqual([], self.api.list_volumes())

    def test_created_is_listed(self):
        """
        ``create_volume`` returns a ``BlockVolume`` that is returned by
        ``list_volumes``.
        """
        new_volume = self.api.create_volume(size=REALISTIC_BLOCKDEVICE_SIZE)
        self.assertIn(new_volume, self.api.list_volumes())

    def test_attach_unknown_volume(self):
        """
        An attempt to attach an unknown ``BlockDeviceVolume`` raises
        ``UnknownVolume``.
        """
        self.assertRaises(
            UnknownVolume,
            self.api.attach_volume,
            blockdevice_id=unicode(uuid4()),
            # XXX This IP address and others in following tests need to be
            # parameterized so that these tests can be run against real cloud
            # nodes.
            host=u'192.0.2.123'
        )

    def test_attach_attached_volume(self):
        """
        An attempt to attach an already attached ``BlockDeviceVolume`` raises
        ``AlreadyAttachedVolume``.
        """
        host = u'192.0.2.123'
        new_volume = self.api.create_volume(size=REALISTIC_BLOCKDEVICE_SIZE)
        attached_volume = self.api.attach_volume(
            new_volume.blockdevice_id, host=host
        )

        self.assertRaises(
            AlreadyAttachedVolume,
            self.api.attach_volume,
            blockdevice_id=attached_volume.blockdevice_id,
            host=host
        )

    def test_attach_elsewhere_attached_volume(self):
        """
        An attempt to attach a ``BlockDeviceVolume`` already attached to
        another host raises ``AlreadyAttachedVolume``.
        """
        new_volume = self.api.create_volume(size=REALISTIC_BLOCKDEVICE_SIZE)
        attached_volume = self.api.attach_volume(
            new_volume.blockdevice_id, host=u'192.0.2.123'
        )

        self.assertRaises(
            AlreadyAttachedVolume,
            self.api.attach_volume,
            blockdevice_id=attached_volume.blockdevice_id,
            host=u'192.0.2.124'
        )

    def test_attach_unattached_volume(self):
        """
        An unattached ``BlockDeviceVolume`` can be attached.
        """
        expected_host = u'192.0.2.123'
        new_volume = self.api.create_volume(size=REALISTIC_BLOCKDEVICE_SIZE)
        expected_volume = BlockDeviceVolume(
            blockdevice_id=new_volume.blockdevice_id,
            size=new_volume.size,
            host=expected_host,
        )
        attached_volume = self.api.attach_volume(
            blockdevice_id=new_volume.blockdevice_id,
            host=expected_host
        )
        self.assertEqual(expected_volume, attached_volume)

    def test_attached_volume_listed(self):
        """
        An attached ``BlockDeviceVolume`` is listed.
        """
        expected_host = u'192.0.2.123'
        new_volume = self.api.create_volume(size=REALISTIC_BLOCKDEVICE_SIZE)
        expected_volume = BlockDeviceVolume(
            blockdevice_id=new_volume.blockdevice_id,
            size=new_volume.size,
            host=expected_host,
        )
        self.api.attach_volume(
            blockdevice_id=new_volume.blockdevice_id,
            host=expected_host
        )
        self.assertEqual([expected_volume], self.api.list_volumes())

    def test_list_attached_and_unattached(self):
        """
        ``list_volumes`` returns both attached and unattached
        ``BlockDeviceVolume``s.
        """
        expected_host = u'192.0.2.123'
        new_volume1 = self.api.create_volume(size=REALISTIC_BLOCKDEVICE_SIZE)
        new_volume2 = self.api.create_volume(size=REALISTIC_BLOCKDEVICE_SIZE)
        attached_volume = self.api.attach_volume(
            blockdevice_id=new_volume2.blockdevice_id,
            host=expected_host
        )
        self.assertItemsEqual(
            [new_volume1, attached_volume],
            self.api.list_volumes()
        )

    def test_multiple_volumes_attached_to_host(self):
        """
        ``attach_volume`` can attach multiple block devices to a single host.
        """
        expected_host = u'192.0.2.123'
        volume1 = self.api.create_volume(size=REALISTIC_BLOCKDEVICE_SIZE)
        volume2 = self.api.create_volume(size=REALISTIC_BLOCKDEVICE_SIZE)
        attached_volume1 = self.api.attach_volume(
            volume1.blockdevice_id, host=expected_host
        )
        attached_volume2 = self.api.attach_volume(
            volume2.blockdevice_id, host=expected_host
        )

        self.assertItemsEqual(
            [attached_volume1, attached_volume2],
            self.api.list_volumes()
        )

    def test_get_device_path_unknown_volume(self):
        """
        ``get_device_path`` raises ``UnknownVolume`` if the supplied
        ``blockdevice_id`` has not been created.
        """
        unknown_blockdevice_id = unicode(uuid4())
        exception = self.assertRaises(
            UnknownVolume,
            self.api.get_device_path,
            unknown_blockdevice_id
        )
        self.assertEqual(unknown_blockdevice_id, exception.blockdevice_id)

    def test_get_device_path_unattached_volume(self):
        """
        ``get_device_path`` raises ``UnattachedVolume`` if the supplied
        ``blockdevice_id`` corresponds to an unattached volume.
        """
        new_volume = self.api.create_volume(size=REALISTIC_BLOCKDEVICE_SIZE)
        exception = self.assertRaises(
            UnattachedVolume,
            self.api.get_device_path,
            new_volume.blockdevice_id
        )
        self.assertEqual(new_volume.blockdevice_id, exception.blockdevice_id)

    def test_get_device_path_device(self):
        """
        ``get_device_path`` returns a ``FilePath`` to the device representing
        the attached volume.
        """
        new_volume = self.api.create_volume(size=REALISTIC_BLOCKDEVICE_SIZE)
        attached_volume = self.api.attach_volume(
            new_volume.blockdevice_id,
            u'192.0.2.123'
        )
        device_path = self.api.get_device_path(attached_volume.blockdevice_id)
        self.assertTrue(
            device_path.isBlockDevice(),
            u"Not a block device. Path: {!r}".format(device_path)
        )

    def test_get_device_path_device_repeatable_results(self):
        """
        ``get_device_path`` returns the same ``FilePath`` for the volume device
        when called multiple times.
        """
        new_volume = self.api.create_volume(size=REALISTIC_BLOCKDEVICE_SIZE)
        attached_volume = self.api.attach_volume(
            new_volume.blockdevice_id,
            u'192.0.2.123'
        )

        device_path1 = self.api.get_device_path(attached_volume.blockdevice_id)
        device_path2 = self.api.get_device_path(attached_volume.blockdevice_id)

        self.assertEqual(device_path1, device_path2)


def make_iblockdeviceapi_tests(blockdevice_api_factory):
    """
    :returns: A ``TestCase`` with tests that will be performed on the
       supplied ``IBlockDeviceAPI`` provider.
    """
    class Tests(IBlockDeviceAPITestsMixin, SynchronousTestCase):
        def setUp(self):
            self.api = blockdevice_api_factory(test_case=self)

    return Tests


def losetup_detach(device_file):
    """
    Detach the supplied loopback ``device_file``.
    """
    check_output(['losetup', '--detach', device_file.path])


def losetup_detach_all(root_path):
    """
    Detach all loop devices associated with files contained in ``root_path``.

    :param FilePath root_path: A directory in which to search for loop device
        backing files.
    :param list backing_files: A ``list`` of all loopback backing files.
    """
    for device_file, backing_file in _losetup_list():
        try:
            backing_file.segmentsFrom(root_path)
        except ValueError:
            pass
        else:
            losetup_detach(device_file)


def loopbackblockdeviceapi_for_test(test_case):
    """
    :returns: A ``LoopbackBlockDeviceAPI`` with a temporary root directory
        created for the supplied ``test_case``.
    """
    user_id = os.getuid()
    if user_id != 0:
        raise SkipTest(
            "``LoopbackBlockDeviceAPI`` uses ``losetup``, "
            "which requires root privileges. "
            "Required UID: 0, Found UID: {!r}".format(user_id)
        )

    root_path = test_case.mktemp()
    test_case.addCleanup(losetup_detach_all, FilePath(root_path))
    return LoopbackBlockDeviceAPI.from_path(root_path=root_path)


class LoopbackBlockDeviceAPITests(
        make_iblockdeviceapi_tests(
            blockdevice_api_factory=loopbackblockdeviceapi_for_test
        )
):
    """
    Interface adherence Tests for ``LoopbackBlockDeviceAPI``.
    """


class LoopbackBlockDeviceAPIImplementationTests(SynchronousTestCase):
    """
    Implementation specific tests for ``LoopbackBlockDeviceAPI``.
    """
    def assertDirectoryStructure(self, directory):
        """
        Assert that the supplied ``directory`` has all the sub-directories
        required by ``LoopbackBlockDeviceAPI``.
        """
        attached_directory = directory.child(
            LoopbackBlockDeviceAPI._attached_directory_name
        )
        unattached_directory = directory.child(
            LoopbackBlockDeviceAPI._unattached_directory_name
        )

        LoopbackBlockDeviceAPI.from_path(directory.path)

        self.assertTrue(
            (True, True),
            (attached_directory.exists(), unattached_directory.exists())
        )

    def test_initialise_directories(self):
        """
        ``from_path`` creates a directory structure if it doesn't already
        exist.
        """
        directory = FilePath(self.mktemp()).child('loopback')
        self.assertDirectoryStructure(directory)

    def test_initialise_directories_attached_exists(self):
        """
        ``from_path`` uses existing attached directory if present.
        """
        directory = FilePath(self.mktemp())
        attached_directory = directory.child(
            LoopbackBlockDeviceAPI._attached_directory_name
        )
        attached_directory.makedirs()
        self.assertDirectoryStructure(directory)

    def test_initialise_directories_unattached_exists(self):
        """
        ``from_path`` uses existing unattached directory if present.
        """
        directory = FilePath(self.mktemp())
        unattached_directory = directory.child(
            LoopbackBlockDeviceAPI._unattached_directory_name
        )
        unattached_directory.makedirs()
        self.assertDirectoryStructure(directory)

    def test_create_sparse(self):
        """
        ``create_volume`` creates sparse files.
        """
        api = loopbackblockdeviceapi_for_test(test_case=self)
        # 1GB
        apparent_size = REALISTIC_BLOCKDEVICE_SIZE
        volume = api.create_volume(size=apparent_size)
        backing_file = api._root_path.descendant(
            ['unattached', volume.blockdevice_id]
        )
        # Get actual number of 512 byte blocks used by the file.
        # See http://stackoverflow.com/a/3212102
        actual_size = os.stat(backing_file.path).st_blocks * 512
        reported_size = backing_file.getsize()

        self.assertEqual(
            (0, apparent_size),
            (actual_size, reported_size)
        )

    def test_list_unattached_volumes(self):
        """
        ``list_volumes`` returns a ``BlockVolume`` for each unattached volume
        file.
        """
        expected_size = REALISTIC_BLOCKDEVICE_SIZE
        api = loopbackblockdeviceapi_for_test(test_case=self)
        blockdevice_volume = BlockDeviceVolume(
            blockdevice_id=unicode(uuid4()),
            size=expected_size,
        )
        with (api._root_path
              .child('unattached')
              .child(blockdevice_volume.blockdevice_id)
              .open('wb')) as f:
            f.truncate(expected_size)
        self.assertEqual([blockdevice_volume], api.list_volumes())

    def test_list_attached_volumes(self):
        """
        ``list_volumes`` returns a ``BlockVolume`` for each attached volume
        file.
        """
        expected_size = REALISTIC_BLOCKDEVICE_SIZE
        expected_host = u'192.0.2.123'
        api = loopbackblockdeviceapi_for_test(test_case=self)

        blockdevice_id = unicode(uuid4())

        host_dir = api._root_path.descendant([
            b'attached', expected_host.encode("utf-8")
        ])
        host_dir.makedirs()
        with host_dir.child(blockdevice_id).open('wb') as f:
            f.truncate(expected_size)

        blockdevice_volume = BlockDeviceVolume(
            blockdevice_id=blockdevice_id,
            size=expected_size,
            host=expected_host,
        )

        self.assertEqual([blockdevice_volume], api.list_volumes())


class LosetupListTests(SynchronousTestCase):
    """
    Tests for ``_losetup_list_parse``.
    """
    def test_parse_empty(self):
        """
        An empty list is returned if there are no devices listed.
        """
        self.assertEqual([], _losetup_list_parse('\n'))

    def test_parse_one_line(self):
        """
        A pair of FilePaths are returned for device_file and backing_file.
        """
        input_text = '\n'.join([
            '/dev/loop0: []: (/tmp/rjw)',
            ''
        ])
        self.assertEqual(
            [(FilePath('/dev/loop0'), FilePath('/tmp/rjw'))],
            _losetup_list_parse(input_text)
        )

    def test_parse_multiple_lines(self):
        """
        A pair of FilePaths is returned for every loopback device on the
        system.
        """
        input_text = '\n'.join([
            '/dev/loop0: []: (/tmp/rjw)',
            '/dev/loop1: []: (/usr/share/virtualbox/VBoxGuestAdditions.iso)',
            ''
        ])
        self.assertEqual(
            [(FilePath('/dev/loop0'), FilePath('/tmp/rjw')),
             (FilePath('/dev/loop1'),
              FilePath('/usr/share/virtualbox/VBoxGuestAdditions.iso'))],
            _losetup_list_parse(input_text)
        )

    def test_remove_deleted_suffix(self):
        """
        Devices marked as ``(deleted)`` are listed.
        """
        input_text = '\n'.join([
            '/dev/loop0: []: (/tmp/rjw (deleted))',
            ''
        ])
        self.assertEqual(
            [(FilePath('/dev/loop0'), FilePath('/tmp/rjw'))],
            _losetup_list_parse(input_text)
        )

    def test_remove_inode(self):
        """
        Devices listed with their inode number (when run as root) are listed.
        """
        input_text = ''.join([
            '/dev/loop0: [0038]:723801 (/tmp/rjw)',
        ])
        self.assertEqual(
            [(FilePath('/dev/loop0'), FilePath('/tmp/rjw'))],
<<<<<<< HEAD
            losetup_list_parse(input_text)
        )


class CreateBlockDeviceDatasetTests(SynchronousTestCase):
    """
    Tests for ``CreateBlockDeviceDataset``.
    """
    def test_interface(self):
        """
        ``CreateBlockDeviceDataset`` provides ``IStateChange``.
        """
        self.assertTrue(
            verifyObject(
                IStateChange,
                CreateBlockDeviceDataset(
                    dataset=Dataset(dataset_id=unicode(uuid4())),
                    mountpoint=FilePath('.')
                )
            )
        )

    def test_run(self):
        """
        ``CreateBlockDeviceDataset.run`` uses the ``IDeployer``\ 's API object
        to create a new volume, attach it to the deployer's node, initialize
        the resulting block device with a filesystem, and mount the filesystem.
        """
        host = b"192.0.2.1"
        api = LoopbackBlockDeviceAPI.from_path(self.mktemp())
        deployer = BlockDeviceDeployer(hostname=host, block_device_api=api)
        deployer._mountroot = FilePath(self.mktemp())
        deployer._mountroot.makedirs()
        dataset_id = unicode(uuid4())
        mountpoint = deployer._mountroot.child(dataset_id.encode("ascii"))
        dataset = Dataset(dataset_id=dataset_id, maximum_size=1024 * 1024 * 10)
        change = CreateBlockDeviceDataset(
            dataset=dataset, mountpoint=mountpoint
        )
        change.run(deployer)

        [volume] = api.list_volumes()
        self.assertEqual(
            (dataset.maximum_size, host),
            (volume.size, volume.host)
        )

        mounts = list(get_mounts())

        self.assertIn(
            (api.get_device_path(volume.blockdevice_id).path,
             mountpoint.path,
             b"ext4"),
            mounts
        )


def get_mounts():
    """
    :returns: A generator 3-tuple(device_path, mountpoint, filesystem_type) for
        each currently mounted filesystem reported in ``/proc/self/mounts``.
    """
    with open("/proc/self/mounts") as mounts:
        for mount in mounts:
            device_path, mountpoint, filesystem_type = mount.split()[:3]
            yield device_path, mountpoint, filesystem_type
=======
            _losetup_list_parse(input_text)
        )
>>>>>>> 97edb421
<|MERGE_RESOLUTION|>--- conflicted
+++ resolved
@@ -6,31 +6,26 @@
 
 import os
 from uuid import uuid4
+from operator import attrgetter
 from subprocess import check_output
 
-
 from zope.interface.verify import verifyObject
+
+from twisted.python.filepath import FilePath
+from twisted.trial.unittest import SynchronousTestCase, SkipTest
 
 from ..blockdevice import (
     BlockDeviceDeployer, LoopbackBlockDeviceAPI, IBlockDeviceAPI,
     BlockDeviceVolume, UnknownVolume, AlreadyAttachedVolume,
-<<<<<<< HEAD
-    CreateBlockDeviceDataset, UnattachedVolume
-=======
-    _losetup_list_parse, _losetup_list, UnattachedVolume
->>>>>>> 97edb421
+    CreateBlockDeviceDataset, UnattachedVolume,
+    _losetup_list_parse, _losetup_list,
 )
 
-from twisted.python.filepath import FilePath
-from twisted.trial.unittest import SynchronousTestCase, SkipTest
-
-<<<<<<< HEAD
 from ... import InParallel, IDeployer, IStateChange
 from ....control import Dataset, Manifestation, Node, NodeState, Deployment
 
-from twisted.python.filepath import FilePath
-from twisted.trial.unittest import SynchronousTestCase
-
+GIBIBYTE = 2 ** 30
+REALISTIC_BLOCKDEVICE_SIZE = 4 * GIBIBYTE
 
 def sorted_by_blockdevice_id(blockdevices):
     """
@@ -39,10 +34,6 @@
         ``blockdevice_id``.
     """
     return sorted(blockdevices, key=attrgetter('blockdevice_id'))
-=======
-GIBIBYTE = 2**30
-REALISTIC_BLOCKDEVICE_SIZE = 4 * GIBIBYTE
->>>>>>> 97edb421
 
 
 class BlockDeviceDeployerTests(SynchronousTestCase):
@@ -283,7 +274,6 @@
         expected_changes = InParallel(changes=[])
 
         self.assertEqual(expected_changes, actual_changes)
->>>>>>> origin/loopback-create-FLOC-1502^
 
 
 class IBlockDeviceAPITestsMixin(object):
@@ -737,8 +727,7 @@
         ])
         self.assertEqual(
             [(FilePath('/dev/loop0'), FilePath('/tmp/rjw'))],
-<<<<<<< HEAD
-            losetup_list_parse(input_text)
+            _losetup_list_parse(input_text)
         )
 
 
@@ -803,8 +792,4 @@
     with open("/proc/self/mounts") as mounts:
         for mount in mounts:
             device_path, mountpoint, filesystem_type = mount.split()[:3]
-            yield device_path, mountpoint, filesystem_type
-=======
-            _losetup_list_parse(input_text)
-        )
->>>>>>> 97edb421
+            yield device_path, mountpoint, filesystem_type