# Copyright Hybrid Logic Ltd.  See LICENSE file for details.

"""
Tests for ``flocker.node._deploy``.
"""

from uuid import uuid4

from zope.interface.verify import verifyObject
from zope.interface import implementer

from twisted.internet.defer import fail, FirstError, succeed, Deferred
from twisted.trial.unittest import SynchronousTestCase
from twisted.python.filepath import FilePath

from .. import (
    Deployer, Application, DockerImage, Deployment, Node, Port, Link,
    NodeState)
from .._deploy import (
    IStateChange, Sequentially, InParallel, StartApplication, StopApplication,
    CreateVolume, WaitForVolume, HandoffVolume, SetProxies, PushVolume,
    _link_environment, _to_volume_name)
from .._model import AttachedVolume
from .._docker import (
    FakeDockerClient, AlreadyExists, Unit, PortMap, Environment,
    DockerClient)
from ...route import Proxy, make_memory_network
from ...route._iptables import HostNetwork
from ...volume.service import Volume, VolumeName
from ...volume.testtools import create_volume_service
from ...volume._ipc import RemoteVolumeManager, standard_node


class DeployerAttributesTests(SynchronousTestCase):
    """
    Tests for attributes and initialiser arguments of `Deployer`.
    """
    def test_docker_client_default(self):
        """
        ``Deployer.docker_client`` is a ``DockerClient`` by default.
        """
        self.assertIsInstance(
            Deployer(None).docker_client,
            DockerClient
        )

    def test_docker_override(self):
        """
        ``Deployer.docker_client`` can be overridden in the constructor.
        """
        dummy_docker_client = object()
        self.assertIs(
            dummy_docker_client,
            Deployer(create_volume_service(self),
                     docker_client=dummy_docker_client).docker_client
        )

    def test_network_default(self):
        """
        ``Deployer._network`` is a ``HostNetwork`` by default.
        """
        self.assertIsInstance(Deployer(None).network, HostNetwork)

    def test_network_override(self):
        """
        ``Deployer._network`` can be overridden in the constructor.
        """
        dummy_network = object()
        self.assertIs(
            dummy_network,
            Deployer(create_volume_service(self),
                     network=dummy_network).network
        )


def make_istatechange_tests(klass, kwargs1, kwargs2):
    """
    Create tests to verify a class provides ``IStateChange``.

    :param klass: Class that implements ``IStateChange``.
    :param kwargs1: Keyword arguments to ``klass``.
    :param kwargs2: Keyword arguments to ``klass`` that create different
        change than ``kwargs1``.

    :return: ``SynchronousTestCase`` subclass named
        ``<klassname>IStateChangeTests``.
    """
    class Tests(SynchronousTestCase):
        def test_interface(self):
            """
            The class implements ``IStateChange``.
            """
            self.assertTrue(verifyObject(IStateChange, klass(**kwargs1)))

        def test_equality(self):
            """
            Instances with the same arguments are equal.
            """
            self.assertTrue(klass(**kwargs1) == klass(**kwargs1))
            self.assertFalse(klass(**kwargs1) == klass(**kwargs2))

        def test_notequality(self):
            """
            Instance with different arguments are not equal.
            """
            self.assertTrue(klass(**kwargs1) != klass(**kwargs2))
            self.assertFalse(klass(**kwargs1) != klass(**kwargs1))
    Tests.__name__ = klass.__name__ + "IStateChangeTests"
    return Tests


SequentiallyIStateChangeTests = make_istatechange_tests(
    Sequentially, dict(changes=[1]), dict(changes=[2]))
InParallelIStateChangeTests = make_istatechange_tests(
    InParallel, dict(changes=[1]), dict(changes=[2]))
StartApplicationIStateChangeTests = make_istatechange_tests(
    StartApplication,
    dict(application=1, hostname="node1.example.com"),
    dict(application=2, hostname="node2.example.com"))
StopApplicationIStageChangeTests = make_istatechange_tests(
    StopApplication, dict(application=1), dict(application=2))
SetProxiesIStateChangeTests = make_istatechange_tests(
    SetProxies, dict(ports=[1]), dict(ports=[2]))
WaitForVolumeIStateChangeTests = make_istatechange_tests(
    WaitForVolume, dict(volume=1), dict(volume=2))
CreateVolumeIStateChangeTests = make_istatechange_tests(
    CreateVolume, dict(volume=1), dict(volume=2))
HandoffVolumeIStateChangeTests = make_istatechange_tests(
    HandoffVolume, dict(volume=1, hostname=b"123"),
    dict(volume=2, hostname=b"123"))
PushVolumeIStateChangeTests = make_istatechange_tests(
    PushVolume, dict(volume=1, hostname=b"123"),
    dict(volume=2, hostname=b"123"))


NOT_CALLED = object()


@implementer(IStateChange)
class FakeChange(object):
    """
    A change that returns the given result and records the deployer.

    :ivar deployer: The deployer passed to ``run()``, or ``NOT_CALLED``
        before that.
    """
    def __init__(self, result):
        """
        :param Deferred result: The result to return from ``run()``.
        """
        self.result = result
        self.deployer = NOT_CALLED

    def run(self, deployer):
        self.deployer = deployer
        return self.result

    def was_run_called(self):
        """
        Return whether or not run() has been called yet.

        :return: ``True`` if ``run()`` was called, otherwise ``False``.
        """
        return self.deployer != NOT_CALLED

    def __eq__(self, other):
        return False

    def __ne__(self, other):
        return True


class SequentiallyTests(SynchronousTestCase):
    """
    Tests for ``Sequentially``.
    """
    def test_subchanges_get_deployer(self):
        """
        ``Sequentially.run`` runs sub-changes with the given deployer.
        """
        subchanges = [FakeChange(succeed(None)), FakeChange(succeed(None))]
        change = Sequentially(changes=subchanges)
        deployer = object()
        change.run(deployer)
        self.assertEqual([c.deployer for c in subchanges],
                         [deployer, deployer])

    def test_result(self):
        """
        The result of ``Sequentially.run`` fires when all changes are done.
        """
        not_done1, not_done2 = Deferred(), Deferred()
        subchanges = [FakeChange(not_done1), FakeChange(not_done2)]
        change = Sequentially(changes=subchanges)
        deployer = object()
        result = change.run(deployer)
        self.assertNoResult(result)
        not_done1.callback(None)
        self.assertNoResult(result)
        not_done2.callback(None)
        self.successResultOf(result)

    def test_in_order(self):
        """
        ``Sequentially.run`` runs sub-changes in order.
        """
        # We have two changes; the first one will not finish until we fire
        # not_done, the second one will finish as soon as its run() is
        # called.
        not_done = Deferred()
        subchanges = [FakeChange(not_done), FakeChange(succeed(None))]
        change = Sequentially(changes=subchanges)
        deployer = object()
        # Run the sequential change. We expect the first FakeChange's
        # run() to be called, but we expect second one *not* to be called
        # yet, since first one has finished.
        change.run(deployer)
        called = [subchanges[0].was_run_called(),
                  subchanges[1].was_run_called()]
        not_done.callback(None)
        called.append(subchanges[1].was_run_called())
        self.assertEqual(called, [True, False, True])

    def test_failure_stops_later_change(self):
        """
        ``Sequentially.run`` fails with the first failed change, rather than
        continuing to run later changes.
        """
        not_done = Deferred()
        subchanges = [FakeChange(not_done), FakeChange(succeed(None))]
        change = Sequentially(changes=subchanges)
        deployer = object()
        result = change.run(deployer)
        called = [subchanges[1].was_run_called()]
        exception = RuntimeError()
        not_done.errback(exception)
        called.extend([subchanges[1].was_run_called(),
                       self.failureResultOf(result).value])
        self.assertEqual(called, [False, False, exception])


class InParallelTests(SynchronousTestCase):
    """
    Tests for ``InParallel``.
    """
    def test_subchanges_get_deployer(self):
        """
        ``InParallel.run`` runs sub-changes with the given deployer.
        """
        subchanges = [FakeChange(succeed(None)), FakeChange(succeed(None))]
        change = InParallel(changes=subchanges)
        deployer = object()
        change.run(deployer)
        self.assertEqual([c.deployer for c in subchanges],
                         [deployer, deployer])

    def test_result(self):
        """
        The result of ``InParallel.run`` fires when all changes are done.
        """
        not_done1, not_done2 = Deferred(), Deferred()
        subchanges = [FakeChange(not_done1), FakeChange(not_done2)]
        change = InParallel(changes=subchanges)
        deployer = object()
        result = change.run(deployer)
        self.assertNoResult(result)
        not_done1.callback(None)
        self.assertNoResult(result)
        not_done2.callback(None)
        self.successResultOf(result)

    def test_in_parallel(self):
        """
        ``InParallel.run`` runs sub-changes in parallel.
        """
        # The first change will not finish immediately when run(), but we
        # expect the second one to be run() nonetheless.
        subchanges = [FakeChange(Deferred()), FakeChange(succeed(None))]
        change = InParallel(changes=subchanges)
        deployer = object()
        change.run(deployer)
        called = [subchanges[0].was_run_called(),
                  subchanges[1].was_run_called()]
        self.assertEqual(called, [True, True])

    def test_failure_result(self):
        """
        ``InParallel.run`` returns the first failure.
        """
        subchanges = [FakeChange(fail(RuntimeError()))]
        change = InParallel(changes=subchanges)
        result = change.run(object())
        failure = self.failureResultOf(result, FirstError)
        self.assertEqual(failure.value.subFailure.type, RuntimeError)
        self.flushLoggedErrors(RuntimeError)

    def test_failure_all_logged(self):
        """
        Errors in the async operations performed by ``InParallel.run`` are all
        logged.
        """
        subchanges = [
            FakeChange(fail(ZeroDivisionError('e1'))),
            FakeChange(fail(ZeroDivisionError('e2'))),
            FakeChange(fail(ZeroDivisionError('e3'))),
        ]
        change = InParallel(changes=subchanges)
        result = change.run(deployer=object())
        self.failureResultOf(result, FirstError)

        self.assertEqual(
            len(subchanges),
            len(self.flushLoggedErrors(ZeroDivisionError))
        )


class StartApplicationTests(SynchronousTestCase):
    """
    Tests for ``StartApplication``.
    """
    def test_start(self):
        """
        ``StartApplication`` accepts an application object and when ``run()``
        is called returns a ``Deferred`` which fires when the docker container
        has been added and started.
        """
        fake_docker = FakeDockerClient()
        api = Deployer(create_volume_service(self), docker_client=fake_docker)
        docker_image = DockerImage(repository=u'clusterhq/flocker',
                                   tag=u'release-14.0')
        ports = frozenset([Port(internal_port=80, external_port=8080)])
        application = Application(
            name=u'site-example.com',
            image=docker_image,
            ports=ports,
            links=frozenset(),
        )
        start_result = StartApplication(application=application,
                                        hostname="node1.example.com").run(api)
        exists_result = fake_docker.exists(unit_name=application.name)

        port_maps = [PortMap(internal_port=80, external_port=8080)]
        self.assertEqual(
            (None, True, docker_image.full_name, port_maps),
            (self.successResultOf(start_result),
             self.successResultOf(exists_result),
             fake_docker._units[application.name].container_image,
             fake_docker._units[application.name].ports)
        )

    def test_already_exists(self):
        """
        ``StartApplication.run`` returns a `Deferred` which errbacks with
        an ``AlreadyExists`` error if there is already a unit with the supplied
        application name.
        """
        api = Deployer(create_volume_service(self),
                       docker_client=FakeDockerClient())
        application = Application(
            name=b'site-example.com',
            image=DockerImage(repository=u'clusterhq/flocker',
                              tag=u'release-14.0'),
            links=frozenset(),
        )

        result1 = StartApplication(application=application,
                                   hostname="node1.example.com").run(api)
        self.successResultOf(result1)

        result2 = StartApplication(application=application,
                                   hostname="node1.example.com").run(api)
        self.failureResultOf(result2, AlreadyExists)

    def test_volume_exposed_on_start(self):
        """
        ``StartApplication.run()`` exposes an application's volume before
        it is started.
        """
        volume_service = create_volume_service(self)
        fake_docker = FakeDockerClient()
        deployer = Deployer(volume_service, fake_docker)
        docker_image = DockerImage.from_string(u"busybox")
        application = Application(
            name=u'site-example.com',
            image=docker_image,
            volume=AttachedVolume(name=u'site-example.com',
                                  mountpoint=FilePath(b"/var")),
            links=frozenset(),
        )

        # This would be better to test with a verified fake:
        # https://github.com/ClusterHQ/flocker/issues/234
        exposed = []

        def expose_to_docker(volume, mount_path):
            # We check for existence of unit so we can ensure exposure
            # happens *before* the unit is started:
            exposed.append((volume, mount_path, self.successResultOf(
                fake_docker.exists(u"site-example.com"))))
            return succeed(None)
        self.patch(Volume, "expose_to_docker", expose_to_docker)

        StartApplication(application=application,
                         hostname="node1.example.com").run(deployer)
        self.assertEqual(
            exposed,
            [(volume_service.get(_to_volume_name(u"site-example.com")),
              FilePath(b"/var"), False)])

    def test_environment_supplied_to_docker(self):
        """
        ``StartApplication.run()`` passes the environment dictionary of the
        application to ``DockerClient.add`` as an ``Environment`` instance.
        """
        volume_service = create_volume_service(self)
        fake_docker = FakeDockerClient()
        deployer = Deployer(volume_service, fake_docker)

        application_name = u'site-example.com'
        variables = frozenset({u'foo': u"bar", u"baz": u"qux"}.iteritems())
        application = Application(
            name=application_name,
            image=DockerImage(repository=u'clusterhq/postgresql',
                              tag=u'9.3.5'),
            environment=variables.copy(),
            links=frozenset(),
        )

        StartApplication(application=application,
                         hostname="node1.example.com").run(deployer)

        expected_environment = Environment(variables=variables.copy())

        self.assertEqual(
            expected_environment,
            fake_docker._units[application_name].environment
        )

    def test_environment_not_supplied(self):
        """
        ``StartApplication.run()`` only passes an ``Environment`` instance
        if the application defines an environment.
        """
        volume_service = create_volume_service(self)
        fake_docker = FakeDockerClient()
        deployer = Deployer(volume_service, fake_docker)

        application_name = u'site-example.com'
        application = Application(
            name=application_name,
            image=DockerImage(repository=u'clusterhq/postgresql',
                              tag=u'9.3.5'),
            environment=None,
            links=frozenset(),
        )

        StartApplication(application=application,
                         hostname="node1.example.com").run(deployer)

        self.assertEqual(
            None,
            fake_docker._units[application_name].environment
        )

    def test_links(self):
        """
        ``StartApplication.run()`` passes environment variables to connect to
        the remote application to ``DockerClient.add``.
        """
        volume_service = create_volume_service(self)
        fake_docker = FakeDockerClient()
        deployer = Deployer(volume_service, fake_docker)

        application_name = u'site-example.com'
        application = Application(
            name=application_name,
            image=DockerImage(repository=u'clusterhq/postgresql',
                              tag=u'9.3.5'),
            links=frozenset([Link(alias="alias", local_port=80,
                                  remote_port=8080)]))

        StartApplication(application=application,
                         hostname="node1.example.com").run(deployer)

        variables = frozenset({
            'ALIAS_PORT_80_TCP': 'tcp://node1.example.com:8080',
            'ALIAS_PORT_80_TCP_ADDR': 'node1.example.com',
            'ALIAS_PORT_80_TCP_PORT': '8080',
            'ALIAS_PORT_80_TCP_PROTO': 'tcp',
        }.iteritems())
        expected_environment = Environment(variables=variables.copy())

        self.assertEqual(
            expected_environment,
            fake_docker._units[application_name].environment
        )


class LinkEnviromentTests(SynchronousTestCase):
    """
    Tests for ``_link_environment``.
    """

    def test_link_environment(self):
        """
        ``_link_environment(link)`` returns a dictonary
        with keys used by docker to represent links. Specifically
        ``<alias>_PORT_<local_port>_<protocol>`` and the broken out variants
        ``_ADDR``, ``_PORT`` and ``_PROTO``.
        """

        environment = _link_environment(
            protocol="udp",
            alias="dash-alias",
            local_port=80,
            hostname=u"the-host",
            remote_port=8080)
        self.assertEqual(
            environment,
            {
                u'DASH_ALIAS_PORT_80_UDP': u'udp://the-host:8080',
                u'DASH_ALIAS_PORT_80_UDP_PROTO': u'udp',
                u'DASH_ALIAS_PORT_80_UDP_ADDR': u'the-host',
                u'DASH_ALIAS_PORT_80_UDP_PORT': u'8080',
            })


class StopApplicationTests(SynchronousTestCase):
    """
    Tests for ``StopApplication``.
    """
    def test_stop(self):
        """
        ``StopApplication`` accepts an application object and when ``run()``
        is called returns a ``Deferred`` which fires when the container
        has been removed.
        """
        fake_docker = FakeDockerClient()
        api = Deployer(create_volume_service(self), docker_client=fake_docker)
        application = Application(
            name=b'site-example.com',
            image=DockerImage(repository=u'clusterhq/flocker',
                              tag=u'release-14.0'),
            links=frozenset(),
        )

        StartApplication(application=application,
                         hostname="node1.example.com").run(api)
        existed = fake_docker.exists(application.name)
        stop_result = StopApplication(application=application).run(api)
        exists_result = fake_docker.exists(unit_name=application.name)

        self.assertEqual(
            (None, True, False),
            (self.successResultOf(stop_result),
             self.successResultOf(existed),
             self.successResultOf(exists_result))
        )

    def test_does_not_exist(self):
        """
        ``StopApplication.run()`` does not errback if the application does
        not exist.
        """
        api = Deployer(create_volume_service(self),
                       docker_client=FakeDockerClient())
        application = Application(
            name=b'site-example.com',
            image=DockerImage(repository=u'clusterhq/flocker',
                              tag=u'release-14.0'),
            links=frozenset(),
        )
        result = StopApplication(application=application).run(api)
        result = self.successResultOf(result)

        self.assertIs(None, result)

    def test_volume_unexposed(self):
        """
        ``StopApplication.run()`` removes an application's volume from
        Docker after it is stopped.
        """
        volume_service = create_volume_service(self)
        fake_docker = FakeDockerClient()
        deployer = Deployer(volume_service, fake_docker)
        docker_image = DockerImage.from_string(u"busybox")
        application = Application(
            name=u'site-example.com',
            image=docker_image,
            volume=AttachedVolume(name=u'site-example.com',
                                  mountpoint=FilePath(b"/var")),
            links=frozenset(),
        )

        # This would be better to test with a verified fake:
        # https://github.com/ClusterHQ/flocker/issues/234
        self.patch(Volume, "expose_to_docker", lambda *args: succeed(None))
        removed = []

        def remove_from_docker(volume):
            # We check for existence of unit so we can ensure exposure
            # happens *after* the unit is stopped:
            removed.append((volume, self.successResultOf(
                fake_docker.exists(u"site-example.com"))))
            return succeed(None)
        self.patch(Volume, "remove_from_docker", remove_from_docker)

        self.successResultOf(StartApplication(application=application,
                                              hostname="node1.example.com",
                                              ).run(deployer))
        self.successResultOf(StopApplication(application=application).run(
            deployer))
        self.assertEqual(
            removed,
            [(volume_service.get(_to_volume_name(u"site-example.com")),
              False)])


# This models an application that has a volume.
APPLICATION_WITH_VOLUME_NAME = b"psql-clusterhq"
APPLICATION_WITH_VOLUME_MOUNTPOINT = b"/var/lib/postgresql"
APPLICATION_WITH_VOLUME = Application(
    name=APPLICATION_WITH_VOLUME_NAME,
    image=DockerImage(repository=u'clusterhq/postgresql',
                      tag=u'9.1'),
    volume=AttachedVolume(
        # XXX For now we require volume names match application names,
        # see https://github.com/ClusterHQ/flocker/issues/49
        name=APPLICATION_WITH_VOLUME_NAME,
        mountpoint=APPLICATION_WITH_VOLUME_MOUNTPOINT,
    ),
    links=frozenset(),
)

# XXX Until https://github.com/ClusterHQ/flocker/issues/289 is fixed the
# current state passed to calculate_necessary_state_changes won't know
# mountpoint. Until https://github.com/ClusterHQ/flocker/issues/207 is
# fixed the image will be unknown.
DISCOVERED_APPLICATION_WITH_VOLUME = Application(
    name=APPLICATION_WITH_VOLUME_NAME,
    image=DockerImage.from_string('unknown'),
    volume=AttachedVolume(
        # XXX For now we require volume names match application names,
        # see https://github.com/ClusterHQ/flocker/issues/49
        name=APPLICATION_WITH_VOLUME_NAME,
        mountpoint=None,
    ),
    links=frozenset(),
)


class DeployerDiscoverNodeConfigurationTests(SynchronousTestCase):
    """
    Tests for ``Deployer.discover_node_configuration``.
    """
    def setUp(self):
        self.volume_service = create_volume_service(self)
        self.network = make_memory_network()

    def test_discover_none(self):
        """
        ``Deployer.discover_node_configuration`` returns an empty
        ``NodeState`` if there are no Docker containers on the host.
        """
        fake_docker = FakeDockerClient(units={})
        api = Deployer(
            self.volume_service,
            docker_client=fake_docker,
            network=self.network
        )
        d = api.discover_node_configuration()

        self.assertEqual(NodeState(running=[], not_running=[]),
                         self.successResultOf(d))

    def test_discover_one(self):
        """
        ``Deployer.discover_node_configuration`` returns ``NodeState`` with a
        a list of running ``Application``\ s; one for each active container.
        """
        expected_application_name = u'site-example.com'
        unit = Unit(name=expected_application_name,
                    container_name=expected_application_name,
                    activation_state=u'active')
        fake_docker = FakeDockerClient(units={expected_application_name: unit})
        application = Application(name=unit.name)
        api = Deployer(
            self.volume_service,
            docker_client=fake_docker,
            network=self.network
        )
        d = api.discover_node_configuration()

        self.assertEqual(NodeState(running=[application], not_running=[]),
                         self.successResultOf(d))

    def test_discover_multiple(self):
        """
        ``Deployer.discover_node_configuration`` returns a ``NodeState`` with
        a running ``Application`` for every active container on the host.
        """
        unit1 = Unit(name=u'site-example.com',
                     container_name=u'site-example.com',
                     activation_state=u'active')
        unit2 = Unit(name=u'site-example.net',
                     container_name=u'site-example.net',
                     activation_state=u'active')
        units = {unit1.name: unit1, unit2.name: unit2}

        fake_docker = FakeDockerClient(units=units)
        applications = [Application(name=unit.name) for unit in units.values()]
        api = Deployer(
            self.volume_service,
            docker_client=fake_docker,
            network=self.network
        )
        d = api.discover_node_configuration()

        self.assertEqual(sorted(applications),
                         sorted(self.successResultOf(d).running))

    def test_discover_locally_owned_volume(self):
        """
        Locally owned volumes are added to ``Application`` with same name as
        an ``AttachedVolume``.
        """
        unit1 = Unit(name=u'site-example.com',
                     container_name=u'site-example.com',
                     activation_state=u'active')
        unit2 = Unit(name=u'site-example.net',
                     container_name=u'site-example.net',
                     activation_state=u'active')
        units = {unit1.name: unit1, unit2.name: unit2}

<<<<<<< HEAD
        volume_service = create_volume_service(self)
        self.successResultOf(volume_service.create(
            _to_volume_name(u"site-example.com")))
        self.successResultOf(volume_service.create(
=======
        self.successResultOf(self.volume_service.create(
            _to_volume_name(u"site-example.com")))
        self.successResultOf(self.volume_service.create(
>>>>>>> c2e2cf67
            _to_volume_name(u"site-example.net")))

        # Eventually when https://github.com/ClusterHQ/flocker/issues/289
        # is fixed the mountpoint should actually be specified.
        fake_docker = FakeDockerClient(units=units)
        applications = [Application(name=unit.name,
                                    volume=AttachedVolume(name=unit.name,
                                                          mountpoint=None))
                        for unit in units.values()]
        api = Deployer(
            self.volume_service,
            docker_client=fake_docker,
            network=self.network
        )
        d = api.discover_node_configuration()

        self.assertEqual(sorted(applications),
                         sorted(self.successResultOf(d).running))

    def test_discover_remotely_owned_volumes_ignored(self):
        """
        Remotely owned volumes are not added to the discovered ``Application``
        instances even if they have the same name.
        """
        unit = Unit(name=u'site-example.com',
                    container_name=u'site-example.com',
                    activation_state=u'active')
        units = {unit.name: unit}

<<<<<<< HEAD
        volume_service = create_volume_service(self)
        volume = Volume(uuid=unicode(uuid4()),
                        name=_to_volume_name(u"site-example.com"),
                        service=volume_service)
=======
        volume = Volume(uuid=unicode(uuid4()),
                        name=_to_volume_name(u"site-example.com"),
                        service=self.volume_service)
>>>>>>> c2e2cf67
        self.successResultOf(volume.service.pool.create(volume))

        fake_docker = FakeDockerClient(units=units)
        applications = [Application(name=unit.name)]
        api = Deployer(
            self.volume_service,
            docker_client=fake_docker,
            network=self.network
        )
        d = api.discover_node_configuration()
        self.assertEqual(sorted(applications),
                         sorted(self.successResultOf(d).running))

    def test_not_running_units(self):
        """
        Units that are not active are considered to be not running by
        ``discover_node_configuration()``.
        """
        unit1 = Unit(name=u'site-example3.net',
                     container_name=u'site-example3.net',
                     activation_state=u'inactive')
        unit2 = Unit(name=u'site-example4.net',
                     container_name=u'site-example4.net',
                     activation_state=u'madeup')
        units = {unit1.name: unit1, unit2.name: unit2}

        fake_docker = FakeDockerClient(units=units)
        applications = [Application(name=unit.name) for unit in units.values()]
        applications.sort()
        api = Deployer(
            self.volume_service,
            docker_client=fake_docker,
            network=self.network
        )
        d = api.discover_node_configuration()
        result = self.successResultOf(d)
        result.not_running.sort()

        self.assertEqual(NodeState(running=[], not_running=applications),
                         result)

    def test_discover_used_ports(self):
        """
        Any ports in use, as reported by the deployer's ``INetwork`` provider,
        are reported in the ``used_ports`` attribute of the ``NodeState``
        returned by ``discover_node_configuration``.
        """
        used_ports = frozenset([1, 3, 5, 1000])
        api = Deployer(
            create_volume_service(self),
            docker_client=FakeDockerClient(),
            network=make_memory_network(used_ports=used_ports)
        )

        discovering = api.discover_node_configuration()
        state = self.successResultOf(discovering)

        self.assertEqual(
            NodeState(running=[], not_running=[], used_ports=used_ports),
            state
        )


# A deployment with no information:
EMPTY = Deployment(nodes=frozenset())


class DeployerCalculateNecessaryStateChangesTests(SynchronousTestCase):
    """
    Tests for ``Deployer.calculate_necessary_state_changes``.
    """
    def test_no_state_changes(self):
        """
        ``Deployer.calculate_necessary_state_changes`` returns a ``Deferred``
        which fires with a :class:`IStateChange` instance indicating that no
        changes are necessary when there are no applications running or
        desired, and no proxies exist or are desired.
        """
        fake_docker = FakeDockerClient(units={})
        api = Deployer(create_volume_service(self), docker_client=fake_docker,
                       network=make_memory_network())
        desired = Deployment(nodes=frozenset())
        d = api.calculate_necessary_state_changes(desired_state=desired,
                                                  current_cluster_state=EMPTY,
                                                  hostname=u'node.example.com')
        expected = Sequentially(changes=[])
        self.assertEqual(expected, self.successResultOf(d))

    def test_proxy_needs_creating(self):
        """
        ``Deployer.calculate_necessary_state_changes`` returns a
        ``IStateChange``, specifically a ``SetProxies`` with a list of
        ``Proxy`` objects. One for each port exposed by ``Application``\ s
        hosted on a remote nodes.
        """
        fake_docker = FakeDockerClient(units={})
        api = Deployer(create_volume_service(self), docker_client=fake_docker,
                       network=make_memory_network())
        expected_destination_port = 1001
        expected_destination_host = u'node1.example.com'
        port = Port(internal_port=3306,
                    external_port=expected_destination_port)
        application = Application(
            name=b'mysql-hybridcluster',
            image=DockerImage(repository=u'clusterhq/mysql',
                              tag=u'release-14.0'),
            ports=frozenset([port]),
        )

        nodes = frozenset([
            Node(
                hostname=expected_destination_host,
                applications=frozenset([application])
            )
        ])

        desired = Deployment(nodes=nodes)
        d = api.calculate_necessary_state_changes(
            desired_state=desired, current_cluster_state=EMPTY,
            hostname=u'node2.example.com')
        proxy = Proxy(ip=expected_destination_host,
                      port=expected_destination_port)
        expected = Sequentially(changes=[SetProxies(ports=frozenset([proxy]))])
        self.assertEqual(expected, self.successResultOf(d))

    def test_proxy_empty(self):
        """
        ``Deployer.calculate_necessary_state_changes`` returns a
        ``SetProxies`` instance containing an empty `proxies`
        list if there are no remote applications that need proxies.
        """
        network = make_memory_network()
        network.create_proxy_to(ip=u'192.0.2.100', port=3306)

        api = Deployer(create_volume_service(self),
                       docker_client=FakeDockerClient(),
                       network=network)
        desired = Deployment(nodes=frozenset())
        d = api.calculate_necessary_state_changes(
            desired_state=desired, current_cluster_state=EMPTY,
            hostname=u'node2.example.com')
        expected = Sequentially(changes=[SetProxies(ports=frozenset())])
        self.assertEqual(expected, self.successResultOf(d))

    def test_application_needs_stopping(self):
        """
        ``Deployer.calculate_necessary_state_changes`` specifies that an
        application must be stopped when it is running but not desired.
        """
        unit = Unit(name=u'site-example.com',
                    container_name=u'site-example.com',
                    activation_state=u'active')

        fake_docker = FakeDockerClient(units={unit.name: unit})
        api = Deployer(create_volume_service(self), docker_client=fake_docker,
                       network=make_memory_network())
        desired = Deployment(nodes=frozenset())
        d = api.calculate_necessary_state_changes(desired_state=desired,
                                                  current_cluster_state=EMPTY,
                                                  hostname=u'node.example.com')
        to_stop = StopApplication(application=Application(name=unit.name))
        expected = Sequentially(changes=[InParallel(changes=[to_stop])])
        self.assertEqual(expected, self.successResultOf(d))

    def test_application_needs_starting(self):
        """
        ``Deployer.calculate_necessary_state_changes`` specifies that an
        application must be started when it is desired on the given node but
        not running.
        """
        fake_docker = FakeDockerClient(units={})
        api = Deployer(create_volume_service(self), docker_client=fake_docker,
                       network=make_memory_network())
        application = Application(
            name=b'mysql-hybridcluster',
            image=DockerImage(repository=u'clusterhq/flocker',
                              tag=u'release-14.0')
        )

        nodes = frozenset([
            Node(
                hostname=u'node.example.com',
                applications=frozenset([application])
            )
        ])

        desired = Deployment(nodes=nodes)
        d = api.calculate_necessary_state_changes(desired_state=desired,
                                                  current_cluster_state=EMPTY,
                                                  hostname=u'node.example.com')
        expected = Sequentially(changes=[InParallel(
            changes=[StartApplication(application=application,
                                      hostname="node.example.com")])])
        self.assertEqual(expected, self.successResultOf(d))

    def test_only_this_node(self):
        """
        ``Deployer.calculate_necessary_state_changes`` does not specify that an
        application must be started if the desired changes apply to a different
        node.
        """
        fake_docker = FakeDockerClient(units={})
        api = Deployer(create_volume_service(self), docker_client=fake_docker,
                       network=make_memory_network())
        application = Application(
            name=b'mysql-hybridcluster',
            image=DockerImage(repository=u'clusterhq/flocker',
                              tag=u'release-14.0')
        )

        nodes = frozenset([
            Node(
                hostname=u'node1.example.net',
                applications=frozenset([application])
            )
        ])

        desired = Deployment(nodes=nodes)
        d = api.calculate_necessary_state_changes(desired_state=desired,
                                                  current_cluster_state=EMPTY,
                                                  hostname=u'node.example.com')
        expected = Sequentially(changes=[])
        self.assertEqual(expected, self.successResultOf(d))

    def test_no_change_needed(self):
        """
        ``Deployer.calculate_necessary_state_changes`` does not specify that an
        application must be started or stopped if the desired configuration
        is the same as the current configuration.
        """
        unit = Unit(name=u'mysql-hybridcluster',
                    container_name=u'mysql-hybridcluster',
                    activation_state=u'active')

        fake_docker = FakeDockerClient(units={unit.name: unit})
        api = Deployer(create_volume_service(self), docker_client=fake_docker,
                       network=make_memory_network())

        application = Application(
            name=u'mysql-hybridcluster',
            image=DockerImage(repository=u'clusterhq/flocker',
                              tag=u'release-14.0'),
            ports=frozenset(),
        )

        nodes = frozenset([
            Node(
                hostname=u'node.example.com',
                applications=frozenset([application])
            )
        ])

        desired = Deployment(nodes=nodes)
        d = api.calculate_necessary_state_changes(desired_state=desired,
                                                  current_cluster_state=EMPTY,
                                                  hostname=u'node.example.com')
        expected = Sequentially(changes=[])
        self.assertEqual(expected, self.successResultOf(d))

    def test_node_not_described(self):
        """
        ``Deployer.calculate_necessary_state_changes`` specifies that all
        applications on a node must be stopped if the desired configuration
        does not include that node.
        """
        unit = Unit(name=u'mysql-hybridcluster',
                    container_name='mysql-hybridcluster',
                    activation_state=u'active')

        fake_docker = FakeDockerClient(units={unit.name: unit})
        api = Deployer(create_volume_service(self), docker_client=fake_docker,
                       network=make_memory_network())
        desired = Deployment(nodes=frozenset())
        d = api.calculate_necessary_state_changes(desired_state=desired,
                                                  current_cluster_state=EMPTY,
                                                  hostname=u'node.example.com')
        to_stop = StopApplication(application=Application(name=unit.name))
        expected = Sequentially(changes=[InParallel(changes=[to_stop])])
        self.assertEqual(expected, self.successResultOf(d))

    def test_volume_created(self):
        """
        ``Deployer.calculate_necessary_state_changes`` specifies that a new
        volume must be created if the desired configuration specifies that an
        application which was previously running nowhere is going to be running
        on *this* node and that application requires a volume.
        """
        hostname = u"node1.example.com"

        # The application is not running here - therefore there is no container
        # for it.
        docker = FakeDockerClient(units={})

        # The discovered current configuration of the cluster also reflects
        # this.
        current = Deployment(nodes=frozenset({
            Node(hostname=hostname, applications=frozenset()),
        }))

        api = Deployer(
            create_volume_service(self), docker_client=docker,
            network=make_memory_network()
        )

        node = Node(
            hostname=hostname,
            applications=frozenset({APPLICATION_WITH_VOLUME}),
        )

        # This completely expresses the configuration for a cluster of one node
        # with one application which requires a volume.  It's the state we
        # should get to with the changes calculated below.
        desired = Deployment(nodes=frozenset({node}))

        calculating = api.calculate_necessary_state_changes(
            desired_state=desired,
            current_cluster_state=current,
            hostname=hostname,
        )

        changes = self.successResultOf(calculating)

        volume = AttachedVolume(
            name=APPLICATION_WITH_VOLUME_NAME,
            mountpoint=APPLICATION_WITH_VOLUME_MOUNTPOINT
        )
        expected = Sequentially(changes=[
            InParallel(changes=[CreateVolume(volume=volume)]),
            InParallel(changes=[StartApplication(
                application=APPLICATION_WITH_VOLUME,
                hostname="node1.example.com")])])
        self.assertEqual(expected, changes)

    def test_volume_wait(self):
        """
        ``Deployer.calculate_necessary_state_changes`` specifies that the
        volume for an application which was previously running on another node
        must be waited for, in anticipation of that node handing it off to us.
        """
        # The application is not running here - therefore there is no container
        # for it.
        docker = FakeDockerClient(units={})

        node = Node(
            hostname=u"node1.example.com",
            applications=frozenset(),
        )
        another_node = Node(
            hostname=u"node2.example.com",
            applications=frozenset({DISCOVERED_APPLICATION_WITH_VOLUME}),
        )

        # The discovered current configuration of the cluster reveals the
        # application is running somewhere else.
        current = Deployment(nodes=frozenset([node, another_node]))

        api = Deployer(
            create_volume_service(self), docker_client=docker,
            network=make_memory_network()
        )

        desired = Deployment(nodes=frozenset({
            Node(hostname=node.hostname,
                 applications=frozenset({APPLICATION_WITH_VOLUME})),
            Node(hostname=another_node.hostname,
                 applications=frozenset()),
        }))

        calculating = api.calculate_necessary_state_changes(
            desired_state=desired,
            current_cluster_state=current,
            hostname=node.hostname,
        )

        changes = self.successResultOf(calculating)
        volume = AttachedVolume(
            name=APPLICATION_WITH_VOLUME_NAME,
            mountpoint=APPLICATION_WITH_VOLUME_MOUNTPOINT,
        )
        expected = Sequentially(changes=[
            InParallel(changes=[WaitForVolume(volume=volume)]),
            InParallel(changes=[StartApplication(
                application=APPLICATION_WITH_VOLUME,
                hostname="node1.example.com")])])
        self.assertEqual(expected, changes)

    def test_volume_handoff(self):
        """
        ``Deployer.calculate_necessary_state_changes`` specifies that the
        volume for an application which was previously running on this node but
        is now running on another node must be handed off.
        """
        # The application is running here.
        unit = Unit(
            name=APPLICATION_WITH_VOLUME_NAME,
            container_name=APPLICATION_WITH_VOLUME_NAME,
            activation_state=u'active'
        )
        docker = FakeDockerClient(units={unit.name: unit})

        node = Node(
            hostname=u"node1.example.com",
            applications=frozenset({DISCOVERED_APPLICATION_WITH_VOLUME}),
        )
        another_node = Node(
            hostname=u"node2.example.com",
            applications=frozenset(),
        )

        # The discovered current configuration of the cluster reveals the
        # application is running here.
        current = Deployment(nodes=frozenset([node, another_node]))

        api = Deployer(
            create_volume_service(self), docker_client=docker,
            network=make_memory_network()
        )

        desired = Deployment(nodes=frozenset({
            Node(hostname=node.hostname,
                 applications=frozenset()),
            Node(hostname=another_node.hostname,
                 applications=frozenset({APPLICATION_WITH_VOLUME})),
        }))

        calculating = api.calculate_necessary_state_changes(
            desired_state=desired,
            current_cluster_state=current,
            hostname=node.hostname,
        )

        changes = self.successResultOf(calculating)

        volume = AttachedVolume(
            name=APPLICATION_WITH_VOLUME_NAME,
            mountpoint=APPLICATION_WITH_VOLUME_MOUNTPOINT,
        )

        expected = Sequentially(changes=[
            InParallel(changes=[PushVolume(
                volume=volume, hostname=another_node.hostname)]),
            InParallel(changes=[StopApplication(
                application=Application(name=APPLICATION_WITH_VOLUME_NAME),)]),
            InParallel(changes=[HandoffVolume(
                volume=volume, hostname=another_node.hostname)]),
        ])
        self.assertEqual(expected, changes)

    def test_no_volume_changes(self):
        """
        ``Deployer.calculate_necessary_state_changes`` specifies no work for
        the volume if an application which was previously running on this
        node continues to run on this node.
        """
        # The application is running here.
        unit = Unit(
            name=APPLICATION_WITH_VOLUME_NAME,
            container_name=APPLICATION_WITH_VOLUME_NAME,
            activation_state=u'active'
        )
        docker = FakeDockerClient(units={unit.name: unit})

        current_node = Node(
            hostname=u"node1.example.com",
            applications=frozenset({DISCOVERED_APPLICATION_WITH_VOLUME}),
        )
        desired_node = Node(
            hostname=u"node1.example.com",
            applications=frozenset({APPLICATION_WITH_VOLUME}),
        )
        another_node = Node(
            hostname=u"node2.example.com",
            applications=frozenset(),
        )

        # The discovered current configuration of the cluster reveals the
        # application is running here.
        current = Deployment(nodes=frozenset([current_node, another_node]))
        desired = Deployment(nodes=frozenset([desired_node, another_node]))

        api = Deployer(
            create_volume_service(self), docker_client=docker,
            network=make_memory_network()
        )

        calculating = api.calculate_necessary_state_changes(
            desired_state=desired,
            current_cluster_state=current,
            hostname=current_node.hostname,
        )

        changes = self.successResultOf(calculating)

        expected = Sequentially(changes=[])
        self.assertEqual(expected, changes)

    def test_local_not_running_applications_restarted(self):
        """
        Applications that are not running but are supposed to be on the local
        node are added to the list of applications to restart.
        """
        unit = Unit(name=u'mysql-hybridcluster',
                    container_name=u'mysql-hybridcluster',
                    activation_state=u'inactive')

        fake_docker = FakeDockerClient(units={unit.name: unit})
        api = Deployer(create_volume_service(self), docker_client=fake_docker,
                       network=make_memory_network())
        application = Application(
            name=b'mysql-hybridcluster',
            image=DockerImage(repository=u'clusterhq/flocker',
                              tag=u'release-14.0')
        )
        nodes = frozenset([
            Node(
                hostname=u'n.example.com',
                applications=frozenset([application])
            )
        ])
        desired = Deployment(nodes=nodes)
        d = api.calculate_necessary_state_changes(desired_state=desired,
                                                  current_cluster_state=EMPTY,
                                                  hostname=u'n.example.com')

        expected = Sequentially(changes=[InParallel(changes=[
            Sequentially(changes=[StopApplication(application=application),
                                  StartApplication(application=application,
                                                   hostname="n.example.com")]),
        ])])
        self.assertEqual(expected, self.successResultOf(d))

    def test_not_local_not_running_applications_stopped(self):
        """
        Applications that are not running and are supposed to be on the local
        node are added to the list of applications to stop.
        """
        unit = Unit(name=u'mysql-hybridcluster',
                    container_name=u'mysql-hybridcluster',
                    activation_state=u'inactive')

        fake_docker = FakeDockerClient(units={unit.name: unit})
        api = Deployer(create_volume_service(self), docker_client=fake_docker,
                       network=make_memory_network())

        desired = Deployment(nodes=frozenset())
        d = api.calculate_necessary_state_changes(desired_state=desired,
                                                  current_cluster_state=EMPTY,
                                                  hostname=u'node.example.com')
        to_stop = Application(name=unit.name)
        expected = Sequentially(changes=[InParallel(changes=[
            StopApplication(application=to_stop)])])
        self.assertEqual(expected, self.successResultOf(d))

    def test_handoff_precedes_wait(self):
        """
        Volume handoffs happen before volume waits, to prevent deadlocks
        between two nodes that are swapping volumes.
        """
        # The application is running here.
        unit = Unit(
            name=APPLICATION_WITH_VOLUME_NAME,
            container_name=APPLICATION_WITH_VOLUME_NAME,
            activation_state=u'active'
        )
        docker = FakeDockerClient(units={unit.name: unit})

        another_application = Application(
            name=u"another",
            image=DockerImage(repository=u'clusterhq/postgresql',
                              tag=u'9.1'),
            volume=AttachedVolume(
                # XXX For now we require volume names match application names,
                # see https://github.com/ClusterHQ/flocker/issues/49
                name=u"another",
                mountpoint=FilePath(b"/blah"),
            ),
            links=frozenset(),
        )
        # XXX don't know image or volume because of
        # https://github.com/ClusterHQ/flocker/issues/289
        # https://github.com/ClusterHQ/flocker/issues/207
        discovered_another_application = Application(
            name=u"another",
            image=DockerImage.from_string(u'unknown'),
            volume=AttachedVolume(
                # XXX For now we require volume names match application names,
                # see https://github.com/ClusterHQ/flocker/issues/49
                name=u"another",
                mountpoint=None,
            )
        )

        node = Node(
            hostname=u"node1.example.com",
            applications=frozenset({DISCOVERED_APPLICATION_WITH_VOLUME}),
        )
        another_node = Node(
            hostname=u"node2.example.com",
            applications=frozenset({discovered_another_application}),
        )

        # The discovered current configuration of the cluster reveals the
        # application is running here, and another application is running
        # at the other node.
        current = Deployment(nodes=frozenset([node, another_node]))

        api = Deployer(
            create_volume_service(self), docker_client=docker,
            network=make_memory_network()
        )

        # We're swapping the location of applications:
        desired = Deployment(nodes=frozenset({
            Node(hostname=node.hostname,
                 applications=frozenset({another_application})),
            Node(hostname=another_node.hostname,
                 applications=frozenset({APPLICATION_WITH_VOLUME})),
        }))

        calculating = api.calculate_necessary_state_changes(
            desired_state=desired,
            current_cluster_state=current,
            hostname=node.hostname,
        )

        changes = self.successResultOf(calculating)

        volume = AttachedVolume(
            name=APPLICATION_WITH_VOLUME_NAME,
            mountpoint=APPLICATION_WITH_VOLUME_MOUNTPOINT,
        )
        volume2 = AttachedVolume(
            name=u"another",
            mountpoint=FilePath(b"/blah"),
        )
        expected = Sequentially(changes=[
            InParallel(changes=[PushVolume(
                volume=volume, hostname=another_node.hostname)]),
            InParallel(changes=[StopApplication(
                application=Application(name=APPLICATION_WITH_VOLUME_NAME),)]),
            InParallel(changes=[HandoffVolume(
                volume=volume, hostname=another_node.hostname)]),
            InParallel(changes=[WaitForVolume(volume=volume2)]),
            InParallel(changes=[
                StartApplication(application=another_application,
                                 hostname="node1.example.com")]),
        ])
        self.assertEqual(expected, changes)


class SetProxiesTests(SynchronousTestCase):
    """
    Tests for ``SetProxies``.
    """
    def test_proxies_added(self):
        """
        Proxies which are required are added.
        """
        fake_network = make_memory_network()
        api = Deployer(
            create_volume_service(self), docker_client=FakeDockerClient(),
            network=fake_network)

        expected_proxy = Proxy(ip=u'192.0.2.100', port=3306)
        d = SetProxies(ports=[expected_proxy]).run(api)
        self.successResultOf(d)
        self.assertEqual(
            [expected_proxy],
            fake_network.enumerate_proxies()
        )

    def test_proxies_removed(self):
        """
        Proxies which are no longer required on the node are removed.
        """
        fake_network = make_memory_network()
        fake_network.create_proxy_to(ip=u'192.0.2.100', port=3306)
        api = Deployer(
            create_volume_service(self), docker_client=FakeDockerClient(),
            network=fake_network)

        d = SetProxies(ports=[]).run(api)
        self.successResultOf(d)
        self.assertEqual(
            [],
            fake_network.enumerate_proxies()
        )

    def test_desired_proxies_remain(self):
        """
        Proxies which exist on the node and which are still required are not
        removed.
        """
        fake_network = make_memory_network()

        # A proxy which will be removed
        fake_network.create_proxy_to(ip=u'192.0.2.100', port=3306)
        # And some proxies which are still required
        required_proxy1 = fake_network.create_proxy_to(ip=u'192.0.2.101',
                                                       port=3306)
        required_proxy2 = fake_network.create_proxy_to(ip=u'192.0.2.101',
                                                       port=8080)

        api = Deployer(
            create_volume_service(self), docker_client=FakeDockerClient(),
            network=fake_network)

        d = SetProxies(ports=[required_proxy1, required_proxy2]).run(api)

        self.successResultOf(d)
        self.assertEqual(
            set([required_proxy1, required_proxy2]),
            set(fake_network.enumerate_proxies())
        )

    def test_delete_proxy_errors_as_errbacks(self):
        """
        Exceptions raised in `delete_proxy` operations are reported as
        failures in the returned deferred.
        """
        fake_network = make_memory_network()
        fake_network.create_proxy_to(ip=u'192.0.2.100', port=3306)
        fake_network.delete_proxy = lambda proxy: 1/0

        api = Deployer(
            create_volume_service(self), docker_client=FakeDockerClient(),
            network=fake_network)

        d = SetProxies(ports=[]).run(api)
        exception = self.failureResultOf(d, FirstError)
        self.assertIsInstance(
            exception.value.subFailure.value,
            ZeroDivisionError
        )
        self.flushLoggedErrors(ZeroDivisionError)

    def test_create_proxy_errors_as_errbacks(self):
        """
        Exceptions raised in `create_proxy_to` operations are reported as
        failures in the returned deferred.
        """
        fake_network = make_memory_network()
        fake_network.create_proxy_to = lambda ip, port: 1/0

        api = Deployer(
            create_volume_service(self), docker_client=FakeDockerClient(),
            network=fake_network)

        d = SetProxies(ports=[Proxy(ip=u'192.0.2.100', port=3306)]).run(api)
        exception = self.failureResultOf(d, FirstError)
        self.assertIsInstance(
            exception.value.subFailure.value,
            ZeroDivisionError
        )
        self.flushLoggedErrors(ZeroDivisionError)

    def test_create_proxy_errors_all_logged(self):
        """
        Exceptions raised in `create_proxy_to` operations are all logged.
        """
        fake_network = make_memory_network()
        fake_network.create_proxy_to = lambda ip, port: 1/0

        api = Deployer(
            create_volume_service(self), docker_client=FakeDockerClient(),
            network=fake_network)

        d = SetProxies(
            ports=[Proxy(ip=u'192.0.2.100', port=3306),
                   Proxy(ip=u'192.0.2.101', port=3306),
                   Proxy(ip=u'192.0.2.102', port=3306)]
        ).run(api)

        self.failureResultOf(d, FirstError)

        failures = self.flushLoggedErrors(ZeroDivisionError)
        self.assertEqual(3, len(failures))


class DeployerChangeNodeStateTests(SynchronousTestCase):
    """
    Tests for ``Deployer.change_node_state``.

    XXX: Some of these tests are exercising code which has now been
    refactored into ``IStateChange`` objects. As such they can be
    refactored to not be based on side-effects. See
    https://github.com/ClusterHQ/flocker/issues/321
    """
    def test_applications_stopped(self):
        """
        Existing applications which are not in the desired configuration are
        stopped.
        """
        unit = Unit(name=u'mysql-hybridcluster',
                    container_name=u'mysql-hybridcluster',
                    activation_state=u'active')
        fake_docker = FakeDockerClient(units={unit.name: unit})
        api = Deployer(create_volume_service(self), docker_client=fake_docker,
                       network=make_memory_network())
        desired = Deployment(nodes=frozenset())

        d = api.change_node_state(desired_state=desired,
                                  current_cluster_state=EMPTY,
                                  hostname=u'node.example.com')
        d.addCallback(lambda _: api.discover_node_configuration())

        self.assertEqual(NodeState(running=[], not_running=[]),
                         self.successResultOf(d))

    def test_applications_started(self):
        """
        Applications which are in the desired configuration are started.
        """
        fake_docker = FakeDockerClient(units={})
        api = Deployer(create_volume_service(self), docker_client=fake_docker,
                       network=make_memory_network())
        expected_application_name = u'mysql-hybridcluster'
        application = Application(
            name=expected_application_name,
            image=DockerImage(repository=u'clusterhq/flocker',
                              tag=u'release-14.0'),
            links=frozenset(),
        )

        nodes = frozenset([
            Node(
                hostname=u'node.example.com',
                applications=frozenset([application])
            )
        ])

        desired = Deployment(nodes=nodes)
        d = api.change_node_state(desired_state=desired,
                                  current_cluster_state=EMPTY,
                                  hostname=u'node.example.com')
        d.addCallback(lambda _: api.discover_node_configuration())

        expected_application = Application(name=expected_application_name)
        self.assertEqual(
            NodeState(running=[expected_application], not_running=[]),
            self.successResultOf(d))

    def test_result(self):
        """
        The result of calling ``change_node_state()`` is the result of calling
        ``run()`` on the result of ``calculate_necessary_state_changes``.
        """
        deferred = Deferred()
        api = Deployer(create_volume_service(self),
                       docker_client=FakeDockerClient(),
                       network=make_memory_network())
        self.patch(api, "calculate_necessary_state_changes",
                   lambda *args, **kwargs: succeed(FakeChange(deferred)))
        result = api.change_node_state(desired_state=EMPTY,
                                       current_cluster_state=EMPTY,
                                       hostname=u'node.example.com')
        deferred.callback(123)
        self.assertEqual(self.successResultOf(result), 123)

    def test_deployer(self):
        """
        The result of ``calculate_necessary_state_changes`` is called with the
        deployer.
        """
        change = FakeChange(succeed(None))
        api = Deployer(create_volume_service(self),
                       docker_client=FakeDockerClient(),
                       network=make_memory_network())
        self.patch(api, "calculate_necessary_state_changes",
                   lambda *args, **kwargs: succeed(change))
        api.change_node_state(desired_state=EMPTY,
                              current_cluster_state=EMPTY,
                              hostname=u'node.example.com')
        self.assertIs(change.deployer, api)

    def test_arguments(self):
        """
        The passed in arguments are passed on in turn to
        ``calculate_necessary_state_changes``.
        """
        desired = object()
        state = object()
        host = object()
        api = Deployer(create_volume_service(self),
                       docker_client=FakeDockerClient(),
                       network=make_memory_network())
        arguments = []

        def calculate(desired_state, current_cluster_state, hostname):
            arguments.extend([desired_state, current_cluster_state, hostname])
            return succeed(FakeChange(succeed(None)))
        api.calculate_necessary_state_changes = calculate
        api.change_node_state(desired, state, host)
        self.assertEqual(arguments, [desired, state, host])


class CreateVolumeTests(SynchronousTestCase):
    """
    Tests for ``CreateVolume``.
    """
    def test_creates(self):
        """
        ``CreateVolume.run()`` creates the named volume.
        """
        volume_service = create_volume_service(self)
        deployer = Deployer(volume_service,
                            docker_client=FakeDockerClient(),
                            network=make_memory_network())
        create = CreateVolume(
            volume=AttachedVolume(name=u"myvol",
                                  mountpoint=FilePath(u"/var")))
        create.run(deployer)
        self.assertIn(
            volume_service.get(_to_volume_name(u"myvol")),
            list(self.successResultOf(volume_service.enumerate())))

    def test_return(self):
        """
        ``CreateVolume.run()`` returns a ``Deferred`` that fires with the
        created volume.
        """
        deployer = Deployer(create_volume_service(self),
                            docker_client=FakeDockerClient(),
                            network=make_memory_network())
        create = CreateVolume(
            volume=AttachedVolume(name=u"myvol",
                                  mountpoint=FilePath(u"/var")))
        result = self.successResultOf(create.run(deployer))
        self.assertEqual(result, deployer.volume_service.get(
            _to_volume_name(u"myvol")))


class WaitForVolumeTests(SynchronousTestCase):
    """
    Tests for ``WaitForVolume``.
    """
    def test_waits(self):
        """
        ``WaitForVolume.run()`` waits for the named volume.
        """
        volume_service = create_volume_service(self)
        result = []

        def wait(name):
            result.append(name)
        self.patch(volume_service, "wait_for_volume", wait)
        deployer = Deployer(volume_service,
                            docker_client=FakeDockerClient(),
                            network=make_memory_network())
        wait = WaitForVolume(
            volume=AttachedVolume(name=u"myvol",
                                  mountpoint=FilePath(u"/var")))
        wait.run(deployer)
        self.assertEqual(result,
                         [VolumeName(namespace=u"default", id=u"myvol")])

    def test_return(self):
        """
        ``WaitVolume.run()`` returns a ``Deferred`` that fires when the
        named volume is available.
        """
        result = Deferred()
        volume_service = create_volume_service(self)
        self.patch(volume_service, "wait_for_volume", lambda name: result)
        deployer = Deployer(volume_service,
                            docker_client=FakeDockerClient(),
                            network=make_memory_network())
        wait = WaitForVolume(
            volume=AttachedVolume(name=u"myvol",
                                  mountpoint=FilePath(u"/var")))
        wait_result = wait.run(deployer)
        self.assertIs(wait_result, result)


class HandoffVolumeTests(SynchronousTestCase):
    """
    Tests for ``HandoffVolume``.
    """
    def test_handoff(self):
        """
        ``HandoffVolume.run()`` hands off the named volume to the given
        destination nodex.
        """
        volume_service = create_volume_service(self)
        hostname = b"dest.example.com"

        result = []

        def _handoff(volume, destination):
            result.extend([volume, destination])
        self.patch(volume_service, "handoff", _handoff)
        deployer = Deployer(volume_service,
                            docker_client=FakeDockerClient(),
                            network=make_memory_network())
        handoff = HandoffVolume(
            volume=AttachedVolume(name=u"myvol",
                                  mountpoint=FilePath(u"/var/blah")),
            hostname=hostname)
        handoff.run(deployer)
        self.assertEqual(
            result,
            [volume_service.get(_to_volume_name(u"myvol")),
             RemoteVolumeManager(standard_node(hostname))])

    def test_return(self):
        """
        ``HandoffVolume.run()`` returns the result of
        ``VolumeService.handoff``.
        """
        result = Deferred()
        volume_service = create_volume_service(self)
        self.patch(volume_service, "handoff",
                   lambda volume, destination: result)
        deployer = Deployer(volume_service,
                            docker_client=FakeDockerClient(),
                            network=make_memory_network())
        handoff = HandoffVolume(
            volume=AttachedVolume(name=u"myvol",
                                  mountpoint=FilePath(u"/var")),
            hostname=b"dest.example.com")
        handoff_result = handoff.run(deployer)
        self.assertIs(handoff_result, result)


class PushVolumeTests(SynchronousTestCase):
    """
    Tests for ``PushVolume``.
    """
    def test_push(self):
        """
        ``PushVolume.run()`` pushes the named volume to the given destination
        node.
        """
        volume_service = create_volume_service(self)
        hostname = b"dest.example.com"

        result = []

        def _push(volume, destination):
            result.extend([volume, destination])
        self.patch(volume_service, "push", _push)
        deployer = Deployer(volume_service,
                            docker_client=FakeDockerClient(),
                            network=make_memory_network())
        push = PushVolume(
            volume=AttachedVolume(name=u"myvol",
                                  mountpoint=FilePath(u"/var/blah")),
            hostname=hostname)
        push.run(deployer)
        self.assertEqual(
            result,
            [volume_service.get(_to_volume_name(u"myvol")),
             RemoteVolumeManager(standard_node(hostname))])

    def test_return(self):
        """
        ``PushVolume.run()`` returns the result of
        ``VolumeService.push``.
        """
        result = Deferred()
        volume_service = create_volume_service(self)
        self.patch(volume_service, "push",
                   lambda volume, destination: result)
        deployer = Deployer(volume_service,
                            docker_client=FakeDockerClient(),
                            network=make_memory_network())
        push = PushVolume(
            volume=AttachedVolume(name=u"myvol",
                                  mountpoint=FilePath(u"/var")),
            hostname=b"dest.example.com")
        push_result = push.run(deployer)
        self.assertIs(push_result, result)<|MERGE_RESOLUTION|>--- conflicted
+++ resolved
@@ -732,16 +732,9 @@
                      activation_state=u'active')
         units = {unit1.name: unit1, unit2.name: unit2}
 
-<<<<<<< HEAD
-        volume_service = create_volume_service(self)
-        self.successResultOf(volume_service.create(
-            _to_volume_name(u"site-example.com")))
-        self.successResultOf(volume_service.create(
-=======
         self.successResultOf(self.volume_service.create(
             _to_volume_name(u"site-example.com")))
         self.successResultOf(self.volume_service.create(
->>>>>>> c2e2cf67
             _to_volume_name(u"site-example.net")))
 
         # Eventually when https://github.com/ClusterHQ/flocker/issues/289
@@ -771,16 +764,9 @@
                     activation_state=u'active')
         units = {unit.name: unit}
 
-<<<<<<< HEAD
-        volume_service = create_volume_service(self)
-        volume = Volume(uuid=unicode(uuid4()),
-                        name=_to_volume_name(u"site-example.com"),
-                        service=volume_service)
-=======
         volume = Volume(uuid=unicode(uuid4()),
                         name=_to_volume_name(u"site-example.com"),
                         service=self.volume_service)
->>>>>>> c2e2cf67
         self.successResultOf(volume.service.pool.create(volume))
 
         fake_docker = FakeDockerClient(units=units)
