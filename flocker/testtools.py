--- conflicted
+++ resolved
@@ -810,42 +810,13 @@
         return test_method(case, *args, **kwargs)
     return wrapper
 
-
-<<<<<<< HEAD
-
-def run_as_user(test_method):
+def run_as_nonprivileged_user(test_method):
     """
     s
     """
     @wraps(test_method)
     def wrapper(case, *args, **kwargs):
         if os.getuid() != 0:
-=======
-class run_as_nonprivileged_user(object):
-    def __init__(self, user='nobody'):
-        if user is not None:
-            os.environ['FLOCKER_NONPRIVILEGED_USER'] = user
-
-    def __call__(self, test_method):
-        @wraps(test_method)
-        def wrapper(case, *args, **kwargs):
-            if os.getuid() != 0:
-                return test_method(case, *args, **kwargs)
-            try:
-                self.uid_name = os.environ['FLOCKER_NONPRIVILEGED_USER']
-            except KeyError:
-                case.fail(('Please set the FLOCKER_NONPRIVILEGED_USER '
-                           'environment variable.'))
-            running_uid = pwd.getpwnam(self.uid_name).pw_uid
-            result = case.mktemp()
-            path = FilePath(result)
-            for p in path.parents():
-                if os.getcwd() in p.path:
-                    p.chmod(0o777)
-            if os.getuid() == 0:
-                os.seteuid(running_uid)
-                case.addCleanup(os.seteuid, 0)
->>>>>>> 889ba7ce
             return test_method(case, *args, **kwargs)
         running_uid = pwd.getpwnam('nobody').pw_uid
         result = case.mktemp()
