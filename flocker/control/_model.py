# Copyright Hybrid Logic Ltd.  See LICENSE file for details.
# -*- test-case-name: flocker.control.test.test_model -*-

"""
Record types for representing deployment models.

There are different categories of classes:

1. Those that involve information that can be both in configuration and state.
   This includes ``Deployment`` and all classes on it.
   (Metadata should really be configuration only, but that hasn't been
   fixed yet on the model level.)
2. State-specific classes, currently ``NodeState``.
3. Configuration-specific classes, none implemented yet.
"""

from characteristic import attributes

from twisted.python.filepath import FilePath
from pyrsistent import (
    pmap, PRecord, field, PMap, CheckedPSet, CheckedPMap,
    )

from zope.interface import Interface, implementer


def pset_field(klass):
    """
    Create checked ``PSet`` field that can serialize recursively.

    :return: A ``field`` containing a ``CheckedPSet`` of the given type.
    """
    class TheSet(CheckedPSet):
        __type__ = klass
    TheSet.__name__ = klass.__name__ + "PSet"

    return field(type=TheSet, factory=TheSet.create, mandatory=True,
                 initial=TheSet())


class DockerImage(PRecord):
    """
    An image that can be used to run an application using Docker.

    :ivar unicode repository: eg ``u"hybridcluster/flocker"``
    :ivar unicode tag: eg ``u"release-14.0"``
    :ivar unicode full_name: A readonly property which combines the repository
        and tag in a format that can be passed to `docker run`.
    """
    repository = field(mandatory=True)
    tag = field(mandatory=True, initial=u"latest")

    @property
    def full_name(self):
        return "{repository}:{tag}".format(
            repository=self.repository, tag=self.tag)

    @classmethod
    def from_string(cls, input):
        """
        Given a Docker image name, return a :class:`DockerImage`.

        :param unicode input: A Docker image name in the format
            ``repository[:tag]``.

        :raises ValueError: If Docker image name is not in a valid format.

        :returns: A ``DockerImage`` instance.
        """
        kwargs = {}
        parts = input.rsplit(u':', 1)
        repository = parts[0]
        if not repository:
            raise ValueError("Docker image names must have format "
                             "'repository[:tag]'. Found '{image_name}'."
                             .format(image_name=input))
        kwargs['repository'] = repository
        if len(parts) == 2:
            kwargs['tag'] = parts[1]
        return cls(**kwargs)


class Port(PRecord):
    """
    A record representing the mapping between a port exposed internally by an
    application and the corresponding port exposed to the outside world.

    :ivar int internal_port: The port number exposed by the application.
    :ivar int external_port: The port number exposed to the outside world.
    """
    internal_port = field(mandatory=True, type=int)
    external_port = field(mandatory=True, type=int)


class Link(PRecord):
    """
    A record representing the mapping between a port exposed internally to
    an application, and the corresponding external port of a possibly remote
    application.

    :ivar int local_port: The port the local application expects to access.
        This is used to determine the environment variables to populate in the
        container.
    :ivar int remote_port: The port exposed externally by the remote
        application.
    :ivar unicode alias: Environment variable prefix to use for exposing
        connection information.
    """
    local_port = field(mandatory=True, type=int)
    remote_port = field(mandatory=True, type=int)
    alias = field(mandatory=True)


class IRestartPolicy(Interface):
    """
    Restart policy for an application.
    """


@implementer(IRestartPolicy)
class RestartNever(PRecord):
    """
    A restart policy that never restarts an application.
    """


@implementer(IRestartPolicy)
class RestartAlways(PRecord):
    """
    A restart policy that always restarts an application.
    """


@implementer(IRestartPolicy)
class RestartOnFailure(PRecord):
    """
    A restart policy that restarts an application when it fails.

    :ivar maximum_retry_count: The number of times the application is
        allowed to fail before giving up, or ``None`` if there is no
        maximum.
    """
    maximum_retry_count = field(mandatory=True, initial=None)

    def __invariant__(self):
        """
        Check that ``maximum_retry_count`` is positive or None

        :raises ValueError: If maximum_retry_count is invalid.
        """
        if self.maximum_retry_count is not None:
            if not isinstance(self.maximum_retry_count, int):
                return (False,
                        "maximum_retry_count must be an integer or None, "
                        "got %r" % (self.maximum_retry_count,))
            if self.maximum_retry_count < 1:
                return (False,
                        "maximum_retry_count must be positive, "
                        "got %r" % (self.maximum_retry_count,))
        return (True, "")


class Application(PRecord):
    """
    A single `application <http://12factor.net/>`_ to be deployed.

    :ivar unicode name: A short, human-readable identifier for this
        application.  For example, ``u"site-example.com"`` or
        ``u"pgsql-payroll"``.

    :ivar DockerImage image: An image that can be used to run this
        containerized application.

    :ivar frozenset ports: A ``frozenset`` of ``Port`` instances that
        should be exposed to the outside world.

    :ivar volume: ``None`` if there is no volume, otherwise an
        ``AttachedVolume`` instance.

    :ivar frozenset links: A ``frozenset`` of ``Link``s that
        should be created between applications, or ``None`` if configuration
        information isn't available.

    :ivar PSet environment: A ``frozenset`` of environment variables
        that should be exposed in the ``Application`` container, or ``None``
        if no environment variables are specified. A ``frozenset`` of
        variables contains a ``tuple`` series mapping (key, value).

    :ivar IRestartPolicy restart_policy: The restart policy for this
        application.
    """
    name = field(mandatory=True)
    image = field(mandatory=True, type=DockerImage)
    ports = pset_field(Port)
    volume = field(mandatory=True, initial=None)
    links = pset_field(Link)
    memory_limit = field(mandatory=True, initial=None)
    cpu_shares = field(mandatory=True, initial=None)
    restart_policy = field(mandatory=True, initial=RestartNever())
    environment = field(mandatory=True, initial=pmap(), factory=pmap,
                        type=PMap)


class Dataset(PRecord):
    """
    The filesystem data for a particular application.

    At some point we'll want a way of reserving metadata for ourselves.

    :ivar dataset_id: A unique identifier, as ``unicode``. May also be ``None``
        if this is coming out of human-supplied configuration, in which
        case it will need to be looked up from actual state for existing
        datasets, or a new one generated if a new dataset will need tbe
        created.

    :ivar bool deleted: If ``True``, this dataset has been deleted and its
        data is unavailable, or will soon become unavailable.

    :ivar PMap metadata: Mapping between ``unicode`` keys and
        corresponding values. Typically there will be a ``"name"`` key whose
        value is a a human-readable name, e.g. ``"main-postgres"``.

    :ivar int maximum_size: The maximum size in bytes of this dataset, or
        ``None`` if there is no specified limit.
    """
    dataset_id = field(mandatory=True, type=unicode, factory=unicode)
    deleted = field(mandatory=True, initial=False, type=bool)
    maximum_size = field(mandatory=True, initial=None)
    metadata = field(mandatory=True, type=PMap, factory=pmap, initial=pmap(),
                     serializer=lambda f, d: dict(d))


class Manifestation(PRecord):
    """
    A dataset that is mounted on a node.

    :ivar Dataset dataset: The dataset being mounted.

    :ivar bool primary: If true, this is a primary, otherwise it is a replica.
    """
    dataset = field(mandatory=True, type=Dataset)
    primary = field(mandatory=True, type=bool)

    @property
    def dataset_id(self):
        """
        :return unicode: The dataset ID of the dataset.
        """
        return self.dataset.dataset_id


class AttachedVolume(PRecord):
    """
    A volume attached to an application to be deployed.

    :ivar Manifestation manifestation: The ``Manifestation`` that is being
        attached as a volume. For now this is always from a ``Dataset``
        with the same as the name of the application it is attached to
        https://clusterhq.atlassian.net/browse/FLOC-49).

    :ivar FilePath mountpoint: The path within the container where this
        volume should be mounted.
    """
    manifestation = field(mandatory=True, type=Manifestation)
    mountpoint = field(mandatory=True, type=FilePath)

    @property
    def dataset(self):
        return self.manifestation.dataset


class Node(PRecord):
    """
    A single node on which applications will be managed (deployed,
    reconfigured, destroyed, etc).

    Manifestations attached to applications must also be present in the
    ``manifestations`` attribute.

    :ivar unicode hostname: The hostname of the node.  This must be a
        resolveable name so that Flocker can connect to the node.  This may be
        a literal IP address instead of a proper hostname.

    :ivar frozenset applications: A ``frozenset`` of ``Application`` instances
        describing the applications which are to run on this ``Node``.

    :ivar PMap manifestations: Mapping between dataset IDs and
        corresponding ``Manifestation`` instances that are present on the
        node. Includes both those attached as volumes to any applications,
        and those that are unattached.
    """
    def __invariant__(self):
        manifestations = self.manifestations.values()
        for app in self.applications:
            if app.volume is not None:
                if app.volume.manifestation not in manifestations:
                    return (False, '%r manifestation is not on node' % (app,))
        for key, value in self.manifestations.items():
            if key != value.dataset_id:
                return (False, '%r is not correct key for %r' % (key, value))
        return (True, "")

    hostname = field(type=unicode, factory=unicode, mandatory=True)
    applications = pset_field(Application)
    manifestations = field(type=PMap, initial=pmap(), factory=pmap,
                           mandatory=True)


class Deployment(PRecord):
    """
    A ``Deployment`` describes the configuration of a number of applications on
    a number of cooperating nodes.  This might describe the real state of an
    existing deployment or be used to represent a desired future state.

    :ivar PSet nodes: A set containing ``Node`` instances
        describing the configuration of each cooperating node.
    """
    nodes = pset_field(Node)

    def applications(self):
        """
        Return all applications in all nodes.

        :return: Iterable returning all applications.
        """
        for node in self.nodes:
            for application in node.applications:
                yield application

    def update_node(self, node):
        """
        Create new ``Deployment`` based on this one which replaces existing
        ``Node`` with updated version, or just adds given ``Node`` if no
        existing ones have matching hostname.

        :param Node node: An update for ``Node`` with same hostname in
             this ``Deployment``.

        :return Deployment: Updated with new ``Node``.
        """
        return Deployment(nodes=frozenset(
            list(n for n in self.nodes if n.hostname != node.hostname) +
            [node]))


@attributes(["dataset", "hostname"])
class DatasetHandoff(object):
    """
    A record representing a dataset handoff that needs to be performed
    from this node.

    See :cls:`flocker.volume.service.VolumeService.handoff`` for more details.

    :ivar Dataset dataset: The dataset to hand off.
    :ivar bytes hostname: The hostname of the node to which the volume is
         meant to be handed off.
    """


@attributes(["going", "coming", "creating", "resizing", "deleting"])
class DatasetChanges(object):
    """
    The dataset-related changes necessary to change the current state to
    the desired state.

    :ivar frozenset going: The ``DatasetHandoff``\ s necessary to let
        other nodes take over hosting datasets being moved away from a
        node.  These must be handed off.

    :ivar frozenset coming: The ``Dataset``\ s necessary to let this
        node take over hosting of any datasets being moved to
        this node.  These must be acquired.

    :ivar frozenset creating: The ``Dataset``\ s necessary to let this
        node create any new datasets meant to be hosted on
        this node.  These must be created.

    :ivar frozenset resizing: The ``Dataset``\ s necessary to let this
        node resize any existing datasets that are desired somewhere on
        the cluster and locally exist with a different maximum_size to the
        desired maximum_size. These must be resized.

    :ivar frozenset deleting: The ``Dataset``\ s that should be deleted.
    """


class _PathMap(CheckedPMap):
    """
    A mapping between dataset IDs and the paths where they are mounted.

    See https://github.com/tobgu/pyrsistent/issues/26 for more succinct
    idiom combining this with ``field()``.
    """
    __key_type__ = unicode
    __value_type__ = FilePath


class NodeState(PRecord):
    """
    The current state of a node.

    This includes information that is state-specific and thus does not
    belong in ``Node``, the latter being shared between both state and
    configuration models.

    :ivar unicode hostname: The hostname of the node.
    :ivar running: A ``PSet`` of ``Application`` instances on this node
        that are currently running or starting up.
    :ivar not_running: A ``PSet`` of ``Application`` instances on this
        node that are currently shutting down or stopped.
    :ivar used_ports: A ``PSet`` of ``int``\ s giving the TCP port numbers
        in use (by anything) on this node.
    :ivar PSet manifestations: All ``Manifestation`` instances that
        are present on the node.
    :ivar PMap paths: The filesystem paths of the manifestations on this
        node. Maps ``dataset_id`` to a ``FilePath``.
    """
    hostname = field(type=unicode, factory=unicode, mandatory=True)
<<<<<<< HEAD
    used_ports = field(type=PSet, initial=pset(), factory=pset,
                       mandatory=True)
    running = field(type=PSet, initial=pset(), factory=pset,
                    mandatory=True)
    not_running = field(type=PSet, initial=pset(), factory=pset,
                        mandatory=True)
    # XXX: Consider an issue for a new `DatasetState` so that dataset
    # convergence agents don't have to worry about running and not_running
    # applications.
    # See https://github.com/ClusterHQ/flocker/pull/1206#issue-60483012
    manifestations = field(type=PSet, initial=pset(), factory=pset,
                           mandatory=True)
=======
    used_ports = pset_field(int)
    running = pset_field(Application)
    not_running = pset_field(Application)
    manifestations = pset_field(Manifestation)
>>>>>>> 97edb421
    paths = field(type=_PathMap, initial=_PathMap(), factory=_PathMap.create,
                  mandatory=True)

    def to_node(self):
        """
        Convert into a ``Node`` instance.

        :return Node: Equivalent ``Node`` object.
        """
        return Node(hostname=self.hostname,
                    manifestations={m.dataset_id: m
                                    for m in self.manifestations},
                    applications=self.running | self.not_running)


# Classes that can be serialized to disk or sent over the network:
SERIALIZABLE_CLASSES = [
    Deployment, Node, DockerImage, Port, Link, RestartNever, RestartAlways,
    RestartOnFailure, Application, Dataset, Manifestation, AttachedVolume,
    NodeState,
]<|MERGE_RESOLUTION|>--- conflicted
+++ resolved
@@ -416,25 +416,17 @@
         node. Maps ``dataset_id`` to a ``FilePath``.
     """
     hostname = field(type=unicode, factory=unicode, mandatory=True)
-<<<<<<< HEAD
-    used_ports = field(type=PSet, initial=pset(), factory=pset,
-                       mandatory=True)
-    running = field(type=PSet, initial=pset(), factory=pset,
-                    mandatory=True)
-    not_running = field(type=PSet, initial=pset(), factory=pset,
-                        mandatory=True)
+
+    used_ports = pset_field(int)
+
     # XXX: Consider an issue for a new `DatasetState` so that dataset
     # convergence agents don't have to worry about running and not_running
     # applications.
     # See https://github.com/ClusterHQ/flocker/pull/1206#issue-60483012
-    manifestations = field(type=PSet, initial=pset(), factory=pset,
-                           mandatory=True)
-=======
-    used_ports = pset_field(int)
     running = pset_field(Application)
     not_running = pset_field(Application)
+
     manifestations = pset_field(Manifestation)
->>>>>>> 97edb421
     paths = field(type=_PathMap, initial=_PathMap(), factory=_PathMap.create,
                   mandatory=True)
 
