# Copyright Hybrid Logic Ltd.  See LICENSE file for details.

"""
Tests for the control service REST API.
"""

import socket

from signal import SIGINT
from os import kill
from uuid import uuid4
from json import dumps, loads

from twisted.trial.unittest import TestCase
from treq import get, post, content, delete, json_content
from characteristic import attributes

from .testtools import get_nodes, run_SSH
from ..testtools import loop_until, random_name

from ..control.httpapi import REST_API_PORT


def wait_for_api(hostname):
    """
    Wait until REST API is available.

    :param str hostname: The host where the control service is
         running.

    :return Deferred: Fires when REST API is available.
    """
    def api_available():
        try:
            s = socket.socket()
            s.connect((hostname, REST_API_PORT))
            return True
        except socket.error:
            return False
    return loop_until(api_available)


@attributes(['address', 'agents'])
class Node(object):
    """
    A record of a cluster node and its agents.

    :ivar bytes address: The IPv4 address of the node.
    :ivar list agents: A list of ``RemoteService`` instances for the
        convergence agent processes that have been started on this node.
    """


@attributes(['address', 'process'])
class RemoteService(object):
    """
    A record of a background SSH process and the node that it's running on.

    :ivar bytes address: The IPv4 address on which the service is running.
    :ivar Subprocess.Popen process: The running ``SSH`` process that is running
        the remote process.
    """


def close(process):
    """
    Kill a process.

    :param subprocess.Popen process: The process to be killed.
    """
    process.stdin.close()
    kill(process.pid, SIGINT)


def remote_service_for_test(test_case, address, command):
    """
    Start a remote process (via SSH) for a test and register a cleanup function
    to stop it when the test finishes.

    :param TestCase test_case: The test case instance on which to register
        cleanup operations.
    :param bytes address: The IPv4 address of the node on which to run
        ``command``.
    :param list command: The command line arguments to run remotely via SSH.
    :returns: A ``RemoteService`` instance.
    """
    service = RemoteService(
        address=address,
        process=run_SSH(
            port=22,
            user='root',
            node=address,
            command=command,
            input=b"",
            key=None,
            background=True
        )
    )
    test_case.addCleanup(close, service.process)
    return service


@attributes(['control_service', 'nodes'])
class Cluster(object):
    """
    A record of the control service and the nodes in a cluster for acceptance
    testing.

    :param RemoteService control_service: The remotely running
        ``flocker-control`` process.
    :param list nodes: The ``Node`` s in this cluster.
    """
    @property
    def base_url(self):
        """
        :returns: The base url for API requests to this cluster's control
            service.
        """
        return b"http://{}:{}/v1".format(
            self.control_service.address, REST_API_PORT
        )

    def datasets_state(self):
        """
        Return the actual dataset state of the cluster.

        :return: ``Deferred`` firing with a list of dataset dictionaries,
            the state of the cluster.
        """
        request = get(self.base_url + b"/state/datasets", persistent=False)
        request.addCallback(json_content)
        return request

    def wait_for_dataset(self, dataset_properties):
        """
        Poll the dataset state API until the supplied dataset exists.

        :param dict dataset_properties: The attributes of the dataset that
            we're waiting for.
        :returns: A ``Deferred`` which fires with a 2-tuple of ``Cluster`` and
            API response when a dataset with the supplied properties appears in
            the cluster.
        """
        def created():
            """
            Check the dataset state list for the expected dataset.
            """
            request = self.datasets_state()

            def got_body(body):
                # State listing doesn't have metadata or deleted, but does
                # have unpredictable path.
                expected_dataset = dataset_properties.copy()
                del expected_dataset[u"metadata"]
                del expected_dataset[u"deleted"]
                for dataset in body:
                    dataset.pop("path")
                return expected_dataset in body
            request.addCallback(got_body)
            return request

        waiting = loop_until(created)
        waiting.addCallback(lambda ignored: (self, dataset_properties))
        return waiting

    def create_dataset(self, dataset_properties):
        """
        Create a dataset with the supplied ``dataset_properties``.

        :param dict dataset_properties: The properties of the dataset to
            create.
        :returns: A ``Deferred`` which fires with a 2-tuple of ``Cluster`` and
            API response when a dataset with the supplied properties has been
            persisted to the cluster configuration.
        """
        request = post(
            self.base_url + b"/configuration/datasets",
            data=dumps(dataset_properties),
            headers={b"content-type": b"application/json"},
            persistent=False
        )

        request.addCallback(content)
        request.addCallback(loads)
        # Return cluster and API response
        request.addCallback(lambda response: (self, response))
        return request

    def update_dataset(self, dataset_id, dataset_properties):
        """
        Update a dataset with the supplied ``dataset_properties``.

        :param unicode dataset_id: The uuid of the dataset to be modified.
        :param dict dataset_properties: The properties of the dataset to
            create.
        :returns: A 2-tuple of (cluster, api_response)
        """
        request = post(
            self.base_url + b"/configuration/datasets/%s" % (
                dataset_id.encode('ascii'),
            ),
            data=dumps(dataset_properties),
            headers={b"content-type": b"application/json"},
            persistent=False
        )

        request.addCallback(content)
        request.addCallback(loads)
        # Return cluster and API response
        request.addCallback(lambda response: (self, response))
        return request

    def delete_dataset(self, dataset_id):
        """
        Delete a dataset.

        :param unicode dataset_id: The uuid of the dataset to be modified.

        :returns: A 2-tuple of (cluster, api_response)
        """
        request = delete(
            self.base_url + b"/configuration/datasets/%s" % (
                dataset_id.encode('ascii'),
            ),
            headers={b"content-type": b"application/json"},
            persistent=False
        )

        request.addCallback(json_content)
        # Return cluster and API response
        request.addCallback(lambda response: (self, response))
        return request


def cluster_for_test(test_case, node_addresses, agent_command):
    """
    Build a ``Cluster`` instance with the supplied ``node_addresses``.

    ``flocker-control`` is started on the node with the lowest address and with
    a blank database.

    ``agent_command`` is started on every node.

    The processes will be killed after each test.

    :param TestCase test_case: The test case instance on which to register
        cleanup operations.
    :param list node_address: The IPv4 addresses of the nodes in the cluster.
    :param bytes agent_command: The entry point for the agent to run on each node.
    :returns: A ``Cluster`` instance.
    """
    # Start servers; eventually we will have these already running on
    # nodes, but for now needs to be done manually.
    # https://clusterhq.atlassian.net/browse/FLOC-1383

    control_service = remote_service_for_test(
        test_case,
        sorted(node_addresses)[0],
        [b"flocker-control",
         b"--data-path",
         b"/tmp/flocker.acceptance.test_api.cluster_for_test.%s" % (
             random_name(),)]
    )

    # https://clusterhq.atlassian.net/browse/FLOC-1382
    nodes = []
    for node_address in node_addresses:
        agent_service = remote_service_for_test(
            test_case,
            node_address,
            [agent_command, node_address, control_service.address],
        )
        node = Node(
            address=node_address,
            agents=[agent_service]
        )
        nodes.append(node)

    return Cluster(control_service=control_service, nodes=nodes)


def create_cluster_and_wait_for_api(test_case, node_addresses, agent_command):
    """
    Build a ``Cluster`` instance with the supplied ``node_addresses``.

    :param TestCase test_case: The test case instance on which to register
        cleanup operations.
    :param list node_addresses: The IPv4 addresses of the nodes in the cluster.
    :returns: A ``Cluster`` instance.
    """
    cluster = cluster_for_test(test_case, node_addresses, agent_command)
    waiting = wait_for_api(cluster.control_service.address)
    api_ready = waiting.addCallback(lambda ignored: cluster)
    return api_ready


def wait_for_cluster(test_case, node_count, agent_command):
    """
    Build a ``Cluster`` instance with ``node_count`` nodes.

    :param TestCase test_case: The test case instance on which to register
        cleanup operations.
    :param list node_count: The number of nodes to create in the cluster.
    :returns: A ``Deferred`` which fires with a ``Cluster`` instance when the
        ``control_service`` is accepting API requests.
    """
    getting_nodes = get_nodes(test_case, node_count)

    getting_nodes.addCallback(
        lambda nodes: create_cluster_and_wait_for_api(test_case, nodes, agent_command)
    )

    return getting_nodes


class DatasetAPITestsMixin(object):
    """
    Tests for the dataset API.
    """
<<<<<<< HEAD
    agent_command = None

    def test_dataset_creation(self):
=======
    def _create_test(self):
>>>>>>> b286b6e0
        """
        Create a dataset on a single-node cluster.

        :return: ``Deferred`` firing with a tuple of (``Cluster``
            instance, dataset dictionary) once the dataset is present in
            actual cluster state.
        """
        # Create a 1 node cluster
        waiting_for_cluster = wait_for_cluster(test_case=self, node_count=1, agent_command=self.agent_command)
        # Configure a dataset on node1
        def configure_dataset(cluster):
            """
            Send a dataset creation request on node1.
            """
            requested_dataset = {
                u"primary": cluster.nodes[0].address,
                u"dataset_id": unicode(uuid4()),
                u"metadata": {u"name": u"my_volume"}
            }

            return cluster.create_dataset(requested_dataset)
        configuring_dataset = waiting_for_cluster.addCallback(
            configure_dataset
        )

        # Wait for the dataset to be created
        waiting_for_create = configuring_dataset.addCallback(
            lambda (cluster, dataset): cluster.wait_for_dataset(dataset)
        )

        return waiting_for_create

<<<<<<< HEAD

def make_dataset_api_tests(agent_command):
    class Tests(DatasetAPITestsMixin, TestCase):
        """
        """
        def setUp(self):
            self.agent_command = agent_command

    return Tests


class GenericLoopbackDatasetAPITests(make_dataset_api_tests(b'flocker-dataset-agent')):
    """
    """


class GenericZFSDatasetAPITests(make_dataset_api_tests(b'flocker-zfs-agent')):
    """
    """


class LegacyZFSDatasetAPITests(make_dataset_api_tests(b'flocker-zfs-agent')):
=======
    def test_dataset_creation(self):
        """
        A dataset can be created on a specific node.
        """
        return self._create_test()

>>>>>>> b286b6e0
    def test_dataset_move(self):
        """
        A dataset can be moved from one node to another.
        """
        # Create a 2 node cluster
        waiting_for_cluster = wait_for_cluster(test_case=self, node_count=2, agent_command=self.agent_command)

        # Configure a dataset on node1
        def configure_dataset(cluster):
            """
            Send a dataset creation request on node1.
            """
            requested_dataset = {
                u"primary": cluster.nodes[0].address,
                u"dataset_id": unicode(uuid4()),
                u"metadata": {u"name": u"my_volume"}
            }

            return cluster.create_dataset(requested_dataset)
        configuring_dataset = waiting_for_cluster.addCallback(
            configure_dataset
        )

        # Wait for the dataset to be created
        waiting_for_create = configuring_dataset.addCallback(
            lambda (cluster, dataset): cluster.wait_for_dataset(dataset)
        )

        # Once created, request to move the dataset to node2
        def move_dataset((cluster, dataset)):
            moved_dataset = {
                u'primary': cluster.nodes[1].address
            }
            return cluster.update_dataset(dataset['dataset_id'], moved_dataset)
        dataset_moving = waiting_for_create.addCallback(move_dataset)

        # Wait for the dataset to be moved
        waiting_for_move = dataset_moving.addCallback(
            lambda (cluster, dataset): cluster.wait_for_dataset(dataset)
        )

        return waiting_for_move

    def test_dataset_deletion(self):
        """
        A dataset can be deleted, resulting in its removal from the node.
        """
        created = self._create_test()

        def delete_dataset(result):
            cluster, dataset = result
            deleted = cluster.delete_dataset(dataset["dataset_id"])

            def not_exists():
                request = cluster.datasets_state()
                request.addCallback(
                    lambda actual_datasets: dataset["dataset_id"] not in
                    (d["dataset_id"] for d in actual_datasets))
                return request
            deleted.addCallback(lambda _: loop_until(not_exists))
            return deleted
        created.addCallback(delete_dataset)
        return created<|MERGE_RESOLUTION|>--- conflicted
+++ resolved
@@ -317,13 +317,9 @@
     """
     Tests for the dataset API.
     """
-<<<<<<< HEAD
     agent_command = None
 
-    def test_dataset_creation(self):
-=======
     def _create_test(self):
->>>>>>> b286b6e0
         """
         Create a dataset on a single-node cluster.
 
@@ -356,7 +352,12 @@
 
         return waiting_for_create
 
-<<<<<<< HEAD
+    def test_dataset_creation(self):
+        """
+        A dataset can be created on a specific node.
+        """
+        return self._create_test()
+
 
 def make_dataset_api_tests(agent_command):
     class Tests(DatasetAPITestsMixin, TestCase):
@@ -379,14 +380,6 @@
 
 
 class LegacyZFSDatasetAPITests(make_dataset_api_tests(b'flocker-zfs-agent')):
-=======
-    def test_dataset_creation(self):
-        """
-        A dataset can be created on a specific node.
-        """
-        return self._create_test()
-
->>>>>>> b286b6e0
     def test_dataset_move(self):
         """
         A dataset can be moved from one node to another.
