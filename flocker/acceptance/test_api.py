--- conflicted
+++ resolved
@@ -340,7 +340,6 @@
     return getting_nodes
 
 
-<<<<<<< HEAD
 class ContainerAPITests(TestCase):
     """
     Tests for the container API.
@@ -379,10 +378,7 @@
         return d
 
 
-class DatasetAPITests(TestCase):
-=======
 class DatasetAPITestsMixin(object):
->>>>>>> 8bf23a14
     """
     Tests for the dataset API.
 
