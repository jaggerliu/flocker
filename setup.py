--- conflicted
+++ resolved
@@ -87,14 +87,6 @@
     },
 
     install_requires=[
-<<<<<<< HEAD
-        # Any changes here must be reflected in:
-        # * ``python-flocker.spec.in`` so that RPM dependencies match,
-        # * the yumdownloader lines in "Appendix: Pre-populating RPM
-        #   Repository" in the Release Process,
-        # * the internal ClusterHQ "Compliance" documentation.
-=======
->>>>>>> c7974d20
         "setuptools >= 1.4",
 
         "eliot == 0.4.0",
